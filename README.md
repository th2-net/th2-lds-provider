<<<<<<< HEAD
# Lightweight data provider (2.10.1)
=======
# Lightweight data provider (2.11.0)
>>>>>>> 4e416647

# Overview
This component serves as a data provider for [th2-data-services](https://github.com/th2-net/th2-data-services). It will connect to the cassandra database via [cradle api](https://github.com/th2-net/cradleapi) and expose the data stored in there as REST resources.
This component is similar to [rpt-data-provider](https://github.com/th2-net/th2-rpt-data-provider) but the last one contains additional GUI-specific logic.

# API

You can download OpenAPI schema from here: `http://<provider_address>:<port>/openapi`

You can view the endpoints documentation from here: `http://<provider_address>:<port>/redoc`

You can see the Swagger UI from here: `http://<provider_address>:<port>/swagger`

### REST

`http://localhost:8080/event/{id}` - returns a single event with the specified id.

Example: `http://localhost:8080/event/book:scope:20221031130000000000000:eventId`

Example with batch: `http://localhost:8080/event/book:scope:20221031130000000000000:batchId>book:scope:20221031130000000000000:eventId`

`http://localhost:8080/message/{id}` - returns a single message with the specified id

Example: `http://localhost:8080/message/book:session_alias:<direction>:20221031130000000000000:1`

**direction** - `1` - first, `2` - second

##### Timestamp

Timestamp in HTTP request might be specified either in milliseconds or in nanoseconds.
The value will be interpreted as milliseconds if it is less than `1_000_000_000 ^ 2`.
Otherwise, it will be interpreted as nanoseconds.

##### SSE requests API

`http://localhost:8080/search/sse/events` - create a sse channel of event metadata that matches the filter. Accepts following query parameters:
- `startTimestamp` - number, unix timestamp in milliseconds or nanos - Sets the search starting point. **Required**
- `endTimestamp` - number, unix timestamp in milliseconds or nanos - Sets the timestamp to which the search will be performed, starting with `startTimestamp`. **Required**.
- `parentEvent` - text - parent event id of expected child-events.
- `searchDirection` - the direction for search (_next_,_previous_). Default, **next**
- `resultCountLimit` - limit the result responses
- `bookId` - book ID for requested events (*required)
- `scope` - scope for requested events (*required)
- `filters` - set of filters to apply. Example, `filters=name,type`


Supported filters:
- `type` - filter by events type
- `name` - filter by events name

Filter parameters:
- `<filter_name>-value`|`<filter_name>-values` filter values to apply. Repeatable
- `<filter_name>-negative` - inverts the filter. _<filter_name>-negative=true_
- `<filter_name>-conjunct` - if `true` the actual value should match all expected values. _<filter_name>-conjunct=true_



`http://localhost:8080/search/sse/messages` - create a sse channel of messages that matches the filter. Accepts following query parameters:
- `startTimestamp` - number, unix timestamp in milliseconds or nanos - Sets the search starting point. **One of the 'startTimestamp' or 'messageId' must not be null**
- `messageId` - text, accepts multiple values. List of message IDs to restore search. Defaults to `null`. **One of the 'startTimestamp' or 'messageId' must not be null**

- `stream` - text, accepts multiple values - Sets the stream ids to search in. Case-sensitive. **Required**.
  Example: `alias` - requests all direction for alias; `alias:<direction>` - requests specified direction for alias.
- `searchDirection` - `next`/`previous` - Sets the lookup direction. Can be used for pagination. Defaults to `next`.
- `resultCountLimit` - number - Sets the maximum amount of messages to return. Defaults to `null (unlimited)`.
- `endTimestamp` - number, unix timestamp in milliseconds or nanos - Sets the timestamp to which the search will be performed, starting with `startTimestamp`. When `searchDirection` is `previous`, `endTimestamp` must be less then `startTimestamp`. Defaults to `null` (search can be stopped after reaching `resultCountLimit`). 
- `responseFormat` - text, accepts multiple values - sets response formats. Possible values: BASE_64, PROTO_PARSED, JSON_PARSED. default value - BASE_64 & PROTO_PARSED.
- `keepOpen` - keeps pulling for updates until have not found any message outside the requested interval. Disabled by default
- `bookId` - book ID for requested messages (*required)

`http://localhost:8080/search/sse/messages/group` - creates an SSE channel of messages that matches the requested group for the requested time period
- `startTimestamp` - number, unix timestamp in milliseconds or nanos - Sets the search starting point. **Must not be null**
- `endTimestamp` - number, unix timestamp in milliseconds or nanos - Sets the search ending point. **Must not be null**
- `group` - the repeatable parameter java.time.Instantwith group names to request. **At least one must be specified**
- `keepOpen` - keeps pulling for updates until have not found any message outside the requested interval. Disabled by default
- `bookId` - book ID for requested messages (*required)
- `responseFormat` - text, accepts multiple values - sets response formats. Possible values: BASE_64, PROTO_PARSED, JSON_PARSED. default value - BASE_64 & PROTO_PARSED.
Example: `http://localhost:8080/search/sse/messages/group?group=A&group=B&startTimestamp=15600000&endTimestamp=15700000`

`http://localhost:8080/search/sse/page-infos` - creates an SSE channel of page infos that matches the requested book id for the requested time period
- `startTimestamp` - number, unix timestamp in milliseconds or nanos - Sets the search starting point. **Must not be null**
- `endTimestamp` - number, unix timestamp in milliseconds or nanos - Sets the search ending point. **Must not be null**
- `bookId` - book ID for requested messages (*required)
- `resultCountLimit` - number - Sets the maximum amount of page events to return. Defaults to `null (unlimited)`.
Example: `http://localhost:8080/search/sse/page-infos?startTimestamp=15600000&endTimestamp=15700000&bookId=book1`

Elements in channel match the format sse:
```
event: 'event' / 'message' | 'close' | 'error' | 'keep_alive' | 'page_info'
data: 'Event metadata object' / 'message' | 'Empty data' | 'HTTP Error code' | 'Empty data' | 'page info'
id: event / message id | null | null | null | page id
```


# Configuration
schema component description example (lw-data-provider.yml):

## CR V1

```yaml
apiVersion: th2.exactpro.com/v1
kind: Th2CoreBox
metadata:
  name: lw-data-provider
spec:
  image-name: ghcr.io/th2-net/th2-lw-data-provider
  image-version: 1.0.3
  type: th2-rpt-data-provider
  custom-config:
    hostname: 0.0.0.0 # IP to listen to requests. 
    port: 8080 
    
#   keepAliveTimeout: 5000 # timeout in milliseconds. keep_alive sending frequency
#   maxBufferDecodeQueue: 10000 # buffer size for messages that sent to decode but anwers hasn't been received 
#   decodingTimeout: 60000 # timeout expecting answers from codec. 
#   batchSizeBytes: 256KB # the max size of the batch in bytes. You can use 'MB,KB' suffixes or a plain int value
#   codecUsePinAttributes: true # send raw message to specified codec (true) or send to all codecs (false) 
#   responseFormats: string list # resolve data for selected formats only. (allowed values: BASE_64, PARSED)
#   flushSseAfter: 0 # number of SSE emitted before flushing data to the output stream. 0 means flush after each event
#   gzipCompressionLevel: -1 # integer value of gzip compression level. This option is used when user requests data via HTTP with enabled commpression. 
#      * -1: default compression level
#      * 0: no compression
#      * 1: best speed
#      * 9: best compression

  pins: # pins are used to communicate with codec components to parse message data
    - name: to_codec
      connection-type: mq
      attributes:
        - to_codec
        - raw
        - publish
    - name: from_codec
      connection-type: mq
      attributes:
        - from_codec
        - parsed
        - subscribe
  extended-settings:    
    service:
      enabled: true
      type: NodePort
      endpoints:
        - name: 'grpc'
          targetPort: 8080
      ingress: 
        urlPaths: 
          - '/lw-dataprovider/(.*)'
    envVariables:
      JAVA_TOOL_OPTIONS: "-XX:+ExitOnOutOfMemoryError -Ddatastax-java-driver.advanced.connection.init-query-timeout=\"5000 milliseconds\""
    resources:
      limits:
        memory: 2000Mi
        cpu: 600m
      requests:
        memory: 300Mi
        cpu: 50m
```


## CR V2

```yaml
apiVersion: th2.exactpro.com/v2
kind: Th2CoreBox
metadata:
  name: lw-data-provider
spec:
  imageName: ghcr.io/th2-net/th2-lw-data-provider
  imageVersion: 1.0.3
  type: th2-rpt-data-provider
  customConfig:
    hostname: 0.0.0.0 # IP to listen to requests. 
    port: 8080 
    
#   keepAliveTimeout: 5000 # timeout in milliseconds. keep_alive sending frequency
#   maxBufferDecodeQueue: 10000 # buffer size for messages that sent to decode but answers hasn't been received 
#   decodingTimeout: 60000 # timeout expecting answers from codec. 
#   batchSizeBytes: 256KB # the max size of the batch in bytes. You can use 'MB,KB' suffixes or a plain int value
#   validateCradleData: false # validate data loaded from cradle. NOTE: Enabled validation affect performance 
#   codecUsePinAttributes: true # send raw message to specified codec (true) or send to all codecs (false) 
#   responseFormats: string list # resolve data for selected formats only. (allowed values: BASE_64, PARSED)
    

  # pins are used to communicate with codec components to parse message data
  pins:
    mq:
      publishers:
      - name: to_codec
        attributes:
          - to_codec
          - raw
          - publish
      subscribers:
      - name: from_codec
        attributes:
          - from_codec
          - parsed
          - subscribe
        linkTo:
          - box: codec
            pin: from_codec_decode_general
  extendedSettings:
    service:
      enabled: true
      nodePort:  # Required if you use ingress url path
        - name: 'connect'
          targetPort: 8080
#          exposedPort: 30042 # if you need a constant port to be exposed
      ingress: 
        urlPaths: 
          - '/lw-dataprovider/'
    envVariables:
      JAVA_TOOL_OPTIONS: "-XX:+ExitOnOutOfMemoryError -Ddatastax-java-driver.advanced.connection.init-query-timeout=\"5000 milliseconds\""
    resources:
      limits:
        memory: 2000Mi
        cpu: 600m
      requests:
        memory: 300Mi
        cpu: 50m
```

# Release notes:

<<<<<<< HEAD
## 2.10.1

+ Conversion to JSON in HTTP handlers is executed in the separate executor. 
  The executor has `convThreadPoolSize` number of threads
=======
## 2.11.0

+ Updated:
  + th2 gradle plugin `0.1.1`
  + common: `5.14.0-dev`
  + cradle api: `5.4.2-dev`
  + kotlin-logging: `5.1.4`
  + micrometer-bom: `1.13.3`
>>>>>>> 4e416647

## 2.10.0

+ Updated:
  + th2 gradle plugin `0.0.8`
  + common: `5.12.0-dev`

## 2.9.0
+ Migrated to th2 gradle plugin `0.0.6`
+ Added swagger library
+ Updated:
  + bom: `4.6.1-dev`
  + cradle api: `5.3.0-dev`
  + common: `5.11.0-dev`
  + micrometer-bom: `1.12.5`
  + jetty-bom: `11.0.20`
  + javalin: `5.6.5`
  + javalin-openapi: `5.6.4`

## 2.7.0

+ Updated cradle api: `5.2.0-dev`
+ Updated common: `5.8.0-dev`

## 2.6.0

+ Add download task endpoints:
  + POST `/download` - register task
  + GET `/download/{taskID}` - execute task
  + GET `/download/{taskID}/status` - get task status
  + DELETE `/download/{taskID}` - remove task
+ Add parameter `downloadTaskTTL` to clean up the completed or not started task after the specified time in milliseconds. 1 hour by default.
+ Add `EXTERNAL_CONTEXT_PATH` env variable to inform provider about external context that is used in requests

## 2.5.2

+ Fix possible deadlock in case the response queue is filled up with keep-alive events 
  and there is no enough space to accumulate the batch for codec

## 2.5.1
+ Enabled [Cassandra driver metrics](https://docs.datastax.com/en/developer/java-driver/4.10/manual/core/metrics/)

## 2.5.0

### Updated:
+ common: `5.7.1-dev`
+ grpc-lw-data-provider: `2.3.0`

## 2.4.1

### Fixed:

+ custom JSON serialization did not do proper escaping for strings

## 2.4.0

+ Added `batchSizeBytes` parameter to limit batch size by size in bytes rather than count of messages.
+ Added `validateCradleData` parameter to enable/disable validation logic for data loaded from cradle.
  Currently, managed validation logic includes check for message sequence and timestamp inside a group batch.  
+ Parameters `batchSize` and `groupRequestBuffer` removed.
  The maximum batch size in messages is computed based on `bufferPerQuery` or `maxBufferDecodeQueue` if previous parameter is not set.

## 2.3.1

### Fixed:

+ check order of messages in the whole group batch instead of according to streams (session alias + direction).

## 2.3.0

### Feature

+ Add `gzipCompressionLevel` parameter into configuration

## 2.2.1

+ Migrated to the cradle version with fixed load pages where `removed` field is null problem.
+ Updated cradle: `5.1.4-dev`

## 2.2.0

+ Add support for requesting message groups in reversed order
+ Add filter by stream to gRPC API for group search request

### Fixed:

+ error reporting when executing group search (if error occurs during a call to the Cradle API stream were closed before the error was reported)

## 2.8.0

+ Updated bom: `4.6.0-dev`
+ Updated common: `5.10.0-dev` (recover subscription of channels on failure)

## 2.1.0

+ Updated bom: `4.5.0-dev`
+ Updated common: `5.4.0-dev`
+ Updated kotlin: `1.8.22`

## 2.0.1

+ Removed extra `fields` field from JSON_PARSED message format. 
  + Old: `{"fields":{"a":{"fields":{"b":"1"}}}}`
  + New: `{"fields":{"a":{"b":"1"}}}`<|MERGE_RESOLUTION|>--- conflicted
+++ resolved
@@ -1,8 +1,4 @@
-<<<<<<< HEAD
-# Lightweight data provider (2.10.1)
-=======
-# Lightweight data provider (2.11.0)
->>>>>>> 4e416647
+# Lightweight data provider (2.11.1)
 
 # Overview
 This component serves as a data provider for [th2-data-services](https://github.com/th2-net/th2-data-services). It will connect to the cassandra database via [cradle api](https://github.com/th2-net/cradleapi) and expose the data stored in there as REST resources.
@@ -228,12 +224,11 @@
 
 # Release notes:
 
-<<<<<<< HEAD
-## 2.10.1
+## 2.11.1
 
 + Conversion to JSON in HTTP handlers is executed in the separate executor. 
   The executor has `convThreadPoolSize` number of threads
-=======
+
 ## 2.11.0
 
 + Updated:
@@ -242,7 +237,6 @@
   + cradle api: `5.4.2-dev`
   + kotlin-logging: `5.1.4`
   + micrometer-bom: `1.13.3`
->>>>>>> 4e416647
 
 ## 2.10.0
 
