# Lightweight data provider (2.5.0)

# Overview
This component serves as a data provider for [th2-data-services](https://github.com/th2-net/th2-data-services). It will connect to the cassandra database via [cradle api](https://github.com/th2-net/cradleapi) and expose the data stored in there as REST resources.
This component is similar to [rpt-data-provider](https://github.com/th2-net/th2-rpt-data-provider) but the last one contains additional GUI-specific logic.

# API

You can download OpenAPI schema from here: `http://<provider_address>:<port>/openapi`

You can view the endpoints documentation from here: `http://<provider_address>:<port>/redoc`

You can see the Swagger UI from here: `http://<provider_address>:<port>/swagger`

### REST

`http://localhost:8080/event/{id}` - returns a single event with the specified id.

Example: `http://localhost:8080/event/book:scope:20221031130000000000000:eventId`

Example with batch: `http://localhost:8080/event/book:scope:20221031130000000000000:batchId>book:scope:20221031130000000000000:eventId`

`http://localhost:8080/message/{id}` - returns a single message with the specified id

Example: `http://localhost:8080/message/book:session_alias:<direction>:20221031130000000000000:1`

**direction** - `1` - first, `2` - second

##### Timestamp

Timestamp in HTTP request might be specified either in milliseconds or in nanoseconds.
The value will be interpreted as milliseconds if it is less than `1_000_000_000 ^ 2`.
Otherwise, it will be interpreted as nanoseconds.

##### SSE requests API

`http://localhost:8080/search/sse/events` - create a sse channel of event metadata that matches the filter. Accepts following query parameters:
- `startTimestamp` - number, unix timestamp in milliseconds or nanos - Sets the search starting point. **Required**
- `endTimestamp` - number, unix timestamp in milliseconds or nanos - Sets the timestamp to which the search will be performed, starting with `startTimestamp`. **Required**.
- `parentEvent` - text - parent event id of expected child-events.
- `searchDirection` - the direction for search (_next_,_previous_). Default, **next**
- `resultCountLimit` - limit the result responses
- `bookId` - book ID for requested events (*required)
- `scope` - scope for requested events (*required)
- `filters` - set of filters to apply. Example, `filters=name,type`


Supported filters:
- `type` - filter by events type
- `name` - filter by events name

Filter parameters:
- `<filter_name>-value`|`<filter_name>-values` filter values to apply. Repeatable
- `<filter_name>-negative` - inverts the filter. _<filter_name>-negative=true_
- `<filter_name>-conjunct` - if `true` the actual value should match all expected values. _<filter_name>-conjunct=true_



`http://localhost:8080/search/sse/messages` - create a sse channel of messages that matches the filter. Accepts following query parameters:
- `startTimestamp` - number, unix timestamp in milliseconds or nanos - Sets the search starting point. **One of the 'startTimestamp' or 'messageId' must not be null**
- `messageId` - text, accepts multiple values. List of message IDs to restore search. Defaults to `null`. **One of the 'startTimestamp' or 'messageId' must not be null**

- `stream` - text, accepts multiple values - Sets the stream ids to search in. Case-sensitive. **Required**.
  Example: `alias` - requests all direction for alias; `alias:<direction>` - requests specified direction for alias.
- `searchDirection` - `next`/`previous` - Sets the lookup direction. Can be used for pagination. Defaults to `next`.
- `resultCountLimit` - number - Sets the maximum amount of messages to return. Defaults to `null (unlimited)`.
- `endTimestamp` - number, unix timestamp in milliseconds or nanos - Sets the timestamp to which the search will be performed, starting with `startTimestamp`. When `searchDirection` is `previous`, `endTimestamp` must be less then `startTimestamp`. Defaults to `null` (search can be stopped after reaching `resultCountLimit`). 
- `responseFormat` - text, accepts multiple values - sets response formats. Possible values: BASE_64, PROTO_PARSED, JSON_PARSED. default value - BASE_64 & PROTO_PARSED.
- `keepOpen` - keeps pulling for updates until have not found any message outside the requested interval. Disabled by default
- `bookId` - book ID for requested messages (*required)

`http://localhost:8080/search/sse/messages/group` - creates an SSE channel of messages that matches the requested group for the requested time period
- `startTimestamp` - number, unix timestamp in milliseconds or nanos - Sets the search starting point. **Must not be null**
- `endTimestamp` - number, unix timestamp in milliseconds or nanos - Sets the search ending point. **Must not be null**
- `group` - the repeatable parameter java.time.Instantwith group names to request. **At least one must be specified**
- `keepOpen` - keeps pulling for updates until have not found any message outside the requested interval. Disabled by default
- `bookId` - book ID for requested messages (*required)
- `responseFormat` - text, accepts multiple values - sets response formats. Possible values: BASE_64, PROTO_PARSED, JSON_PARSED. default value - BASE_64 & PROTO_PARSED.
Example: `http://localhost:8080/search/sse/messages/group?group=A&group=B&startTimestamp=15600000&endTimestamp=15700000`

`http://localhost:8080/search/sse/page-infos` - creates an SSE channel of page infos that matches the requested book id for the requested time period
- `startTimestamp` - number, unix timestamp in milliseconds or nanos - Sets the search starting point. **Must not be null**
- `endTimestamp` - number, unix timestamp in milliseconds or nanos - Sets the search ending point. **Must not be null**
- `bookId` - book ID for requested messages (*required)
- `resultCountLimit` - number - Sets the maximum amount of page events to return. Defaults to `null (unlimited)`.
Example: `http://localhost:8080/search/sse/page-infos?startTimestamp=15600000&endTimestamp=15700000&bookId=book1`

Elements in channel match the format sse:
```
event: 'event' / 'message' | 'close' | 'error' | 'keep_alive' | 'page_info'
data: 'Event metadata object' / 'message' | 'Empty data' | 'HTTP Error code' | 'Empty data' | 'page info'
id: event / message id | null | null | null | page id
```


# Configuration
schema component description example (lw-data-provider.yml):

## CR V1

```yaml
apiVersion: th2.exactpro.com/v1
kind: Th2CoreBox
metadata:
  name: lw-data-provider
spec:
  image-name: ghcr.io/th2-net/th2-lw-data-provider
  image-version: 1.0.3
  type: th2-rpt-data-provider
  custom-config:
    hostname: 0.0.0.0 # IP to listen to requests. 
    port: 8080 
    
#   keepAliveTimeout: 5000 # timeout in milliseconds. keep_alive sending frequency
#   maxBufferDecodeQueue: 10000 # buffer size for messages that sent to decode but anwers hasn't been received 
#   decodingTimeout: 60000 # timeout expecting answers from codec. 
#   batchSizeBytes: 256KB # the max size of the batch in bytes. You can use 'MB,KB' suffixes or a plain int value
#   codecUsePinAttributes: true # send raw message to specified codec (true) or send to all codecs (false) 
#   responseFormats: string list # resolve data for selected formats only. (allowed values: BASE_64, PARSED)
#   flushSseAfter: 0 # number of SSE emitted before flushing data to the output stream. 0 means flush after each event
#   gzipCompressionLevel: -1 # integer value of gzip compression level. This option is used when user requests data via HTTP with enabled commpression. 
#      * -1: default compression level
#      * 0: no compression
#      * 1: best speed
#      * 9: best compression

  pins: # pins are used to communicate with codec components to parse message data
    - name: to_codec
      connection-type: mq
      attributes:
        - to_codec
        - raw
        - publish
    - name: from_codec
      connection-type: mq
      attributes:
        - from_codec
        - parsed
        - subscribe
  extended-settings:    
    service:
      enabled: true
      type: NodePort
      endpoints:
        - name: 'grpc'
          targetPort: 8080
      ingress: 
        urlPaths: 
          - '/lw-dataprovider/(.*)'
    envVariables:
      JAVA_TOOL_OPTIONS: "-XX:+ExitOnOutOfMemoryError -Ddatastax-java-driver.advanced.connection.init-query-timeout=\"5000 milliseconds\""
    resources:
      limits:
        memory: 2000Mi
        cpu: 600m
      requests:
        memory: 300Mi
        cpu: 50m
```


## CR V2

```yaml
apiVersion: th2.exactpro.com/v2
kind: Th2CoreBox
metadata:
  name: lw-data-provider
spec:
  imageName: ghcr.io/th2-net/th2-lw-data-provider
  imageVersion: 1.0.3
  type: th2-rpt-data-provider
  customConfig:
    hostname: 0.0.0.0 # IP to listen to requests. 
    port: 8080 
    
#   keepAliveTimeout: 5000 # timeout in milliseconds. keep_alive sending frequency
#   maxBufferDecodeQueue: 10000 # buffer size for messages that sent to decode but answers hasn't been received 
#   decodingTimeout: 60000 # timeout expecting answers from codec. 
#   batchSizeBytes: 256KB # the max size of the batch in bytes. You can use 'MB,KB' suffixes or a plain int value
#   validateCradleData: false # validate data loaded from cradle. NOTE: Enabled validation affect performance 
#   codecUsePinAttributes: true # send raw message to specified codec (true) or send to all codecs (false) 
#   responseFormats: string list # resolve data for selected formats only. (allowed values: BASE_64, PARSED)
    

  # pins are used to communicate with codec components to parse message data
  pins:
    mq:
      publishers:
      - name: to_codec
        attributes:
          - to_codec
          - raw
          - publish
      subscribers:
      - name: from_codec
        attributes:
          - from_codec
          - parsed
          - subscribe
        linkTo:
          - box: codec
            pin: from_codec_decode_general
  extendedSettings:
    service:
      enabled: true
      nodePort:  # Required if you use ingress url path
        - name: 'connect'
          targetPort: 8080
#          exposedPort: 30042 # if you need a constant port to be exposed
      ingress: 
        urlPaths: 
          - '/lw-dataprovider/'
    envVariables:
      JAVA_TOOL_OPTIONS: "-XX:+ExitOnOutOfMemoryError -Ddatastax-java-driver.advanced.connection.init-query-timeout=\"5000 milliseconds\""
    resources:
      limits:
        memory: 2000Mi
        cpu: 600m
      requests:
        memory: 300Mi
        cpu: 50m
```

# Release notes:

<<<<<<< HEAD
## 2.5.0

### Updated:
+ common: `5.7.1-dev`
+ grpc-lw-data-provider: `2.3.0`
=======
## 2.4.1

### Fixed:

+ custom JSON serialization did not do proper escaping for strings
>>>>>>> 08d597dc

## 2.4.0

+ Added `batchSizeBytes` parameter to limit batch size by size in bytes rather than count of messages.
+ Added `validateCradleData` parameter to enable/disable validation logic for data loaded from cradle.
  Currently, managed validation logic includes check for message sequence and timestamp inside a group batch.  
+ Parameters `batchSize` and `groupRequestBuffer` removed.
  The maximum batch size in messages is computed based on `bufferPerQuery` or `maxBufferDecodeQueue` if previous parameter is not set.

## 2.3.1

### Fixed:

+ check order of messages in the whole group batch instead of according to streams (session alias + direction).

## 2.3.0

### Feature

+ Add `gzipCompressionLevel` parameter into configuration

## 2.2.1

+ Migrated to the cradle version with fixed load pages where `removed` field is null problem.
+ Updated cradle: `5.1.4-dev`

## 2.2.0

+ Add support for requesting message groups in reversed order
+ Add filter by stream to gRPC API for group search request

### Fixed:

+ error reporting when executing group search (if error occurs during a call to the Cradle API stream were closed before the error was reported)

## 2.1.0

+ Updated bom: `4.5.0-dev`
+ Updated common: `5.4.0-dev`
+ Updated kotlin: `1.8.22`

## 2.0.1

+ Removed extra `fields` field from JSON_PARSED message format. 
  + Old: `{"fields":{"a":{"fields":{"b":"1"}}}}`
  + New: `{"fields":{"a":{"b":"1"}}}`<|MERGE_RESOLUTION|>--- conflicted
+++ resolved
@@ -224,19 +224,17 @@
 
 # Release notes:
 
-<<<<<<< HEAD
 ## 2.5.0
 
 ### Updated:
 + common: `5.7.1-dev`
 + grpc-lw-data-provider: `2.3.0`
-=======
+
 ## 2.4.1
 
 ### Fixed:
 
 + custom JSON serialization did not do proper escaping for strings
->>>>>>> 08d597dc
 
 ## 2.4.0
 
