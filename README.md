--- conflicted
+++ resolved
@@ -1,8 +1,4 @@
-<<<<<<< HEAD
-# Lightweight data provider (2.12.0)
-=======
-# Lightweight data provider (2.11.1)
->>>>>>> df79759f
+# Lightweight data provider (2.12.1)
 
 # Overview
 This component serves as a data provider for [th2-data-services](https://github.com/th2-net/th2-data-services). It will connect to the cassandra database via [cradle api](https://github.com/th2-net/cradleapi) and expose the data stored in there as REST resources.
@@ -228,21 +224,18 @@
 
 # Release notes:
 
-<<<<<<< HEAD
 ## 2.12.0
 
 + Conversion to JSON in HTTP handlers is executed in the separate executor. 
   The executor has `convThreadPoolSize` number of threads
 + Added `/download/events` endpoint to download events as file in JSONL format
 + Added `EVENTS` resource option for `/download` task endpoint
-+ Updated th2 gradle plugin `0.1.3` (based on th2-bom: `4.8.0`)
-=======
+
 ## 2.11.1
 
 + Updated:
   + th2 gradle plugin: `0.1.3`
   + cradle api: `5.4.4-dev`
->>>>>>> df79759f
 
 ## 2.11.0
 
