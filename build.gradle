/*
 * Copyright 2009-2023 Exactpro (Exactpro Systems Limited)
 *
 * Licensed under the Apache License, Version 2.0 (the "License");
 * you may not use this file except in compliance with the License.
 * You may obtain a copy of the License at
 *
 * http://www.apache.org/licenses/LICENSE-2.0
 *
 * Unless required by applicable law or agreed to in writing, software
 * distributed under the License is distributed on an "AS IS" BASIS,
 * WITHOUT WARRANTIES OR CONDITIONS OF ANY KIND, either express or implied.
 * See the License for the specific language governing permissions and
 * limitations under the License.
 */

plugins {
    id 'com.exactpro.th2.common-convensions'
    id 'application'
    id 'java-test-fixtures'
    id 'com.palantir.docker' version '0.25.0'
    id "io.github.gradle-nexus.publish-plugin" version "1.1.0"
    id 'org.jetbrains.kotlin.kapt'
    id "org.owasp.dependencycheck" version "8.1.2"
    id 'org.jetbrains.kotlin.plugin.serialization' version "1.8.10"
}

ext {
    dockerImageVersion = release_version
<<<<<<< HEAD
    cradleApiVersion = '5.1.0-separate-executor-5198878628-a17a14a-SNAPSHOT'
    commonVersion = '5.2.0-json-raw-body-4958342146-824798d-SNAPSHOT'
    javalin = '5.4.2'
=======
    cradleApiVersion = '5.0.2-dev-version-5-5257028768-62467dc-SNAPSHOT'
    javalin = '5.3.1'
>>>>>>> aaa4c3a4
}

dependencyCheck {
    formats=['SARIF', 'JSON', 'HTML']
    failBuildOnCVSS=5

    analyzers {
        assemblyEnabled = false
        nugetconfEnabled = false
        nodeEnabled = false
    }
}

dependencies {
<<<<<<< HEAD
    implementation("com.exactpro.th2:common:${commonVersion}") {
=======
    
    implementation('com.exactpro.th2:common:5.2.1-dev') {
        exclude group: 'org.apache.logging.log4j', module: 'log4j-slf4j-impl'
>>>>>>> aaa4c3a4
        exclude group: 'com.exactpro.th2', module: 'cradle-core'
        exclude group: 'com.exactpro.th2', module: 'cradle-cassandra'
    }



    implementation "io.javalin:javalin:$javalin"
    implementation "io.javalin:javalin-micrometer:$javalin"
    implementation 'org.apache.commons:commons-lang3'

    implementation(platform('io.micrometer:micrometer-bom:1.10.1')) {
        because('should match the version in javalin-micrometer')
    }

    implementation('io.micrometer:micrometer-registry-prometheus')
    implementation 'org.apache.commons:commons-lang3'

    kapt("io.javalin.community.openapi:openapi-annotation-processor:$javalin")

    implementation("io.javalin.community.openapi:javalin-openapi-plugin:$javalin") {
        because("for /openapi route with JSON scheme")
    }
    implementation("io.javalin.community.openapi:javalin-swagger-plugin:$javalin") {
        because("for Swagger UI")
    }
    implementation("io.javalin.community.openapi:javalin-redoc-plugin:$javalin") {
        because("for Re Doc UI")
    }

    implementation("com.exactpro.th2:cradle-cassandra:$cradleApiVersion")
    implementation('net.jpountz.lz4:lz4:1.3.0') {
        because('cassandra driver requires lz4 impl in classpath for compression')
    }
    implementation project(':grpc-lw-data-provider')

    implementation('io.prometheus:simpleclient') {
        because('need add custom metrics to provider')
    }

    implementation('org.apache.commons:commons-lang3')

    implementation 'com.fasterxml.jackson.core:jackson-core'
    implementation 'com.fasterxml.jackson.module:jackson-module-kotlin'
    implementation 'com.fasterxml.jackson.datatype:jackson-datatype-jsr310'

    implementation 'org.jetbrains.kotlinx:kotlinx-serialization-json-jvm:1.5.0'

    implementation 'io.netty:netty-buffer'

    testImplementation "io.javalin:javalin-testtools:$javalin"

    testImplementation(testFixtures("com.exactpro.th2:common:${commonVersion}"))
    testImplementation platform('org.testcontainers:testcontainers-bom:1.18.0')
    testImplementation 'org.testcontainers:junit-jupiter'
    testImplementation "org.testcontainers:cassandra"

    testImplementation 'com.datastax.oss:java-driver-core'
}

test {
    useJUnitPlatform {
        excludeTags('integration-test')
    }
}

tasks.register('integrationTest', Test) {
    group = 'verification'
    useJUnitPlatform {
        includeTags('integration-test')
    }
    testLogging {
        showStandardStreams = true
    }
}

applicationName = 'service'

distTar {
    archiveFileName.set("${applicationName}.tar")
}

dockerPrepare {
    dependsOn distTar
}

docker {
    copySpec.from(tarTree("$buildDir/distributions/${applicationName}.tar"))
}

application {
    mainClass.set('com.exactpro.th2.lwdataprovider.MainKt')
}

configurations.configureEach {
    resolutionStrategy.cacheChangingModulesFor 0, 'seconds'
    resolutionStrategy.cacheDynamicVersionsFor 0, 'seconds'
}

// For GitHub only
nexusPublishing {
    repositories {
        sonatype {
            nexusUrl.set(uri("https://s01.oss.sonatype.org/service/local/"))
            snapshotRepositoryUrl.set(uri("https://s01.oss.sonatype.org/content/repositories/snapshots/"))
        }
    }
}<|MERGE_RESOLUTION|>--- conflicted
+++ resolved
@@ -27,19 +27,14 @@
 
 ext {
     dockerImageVersion = release_version
-<<<<<<< HEAD
     cradleApiVersion = '5.1.0-separate-executor-5198878628-a17a14a-SNAPSHOT'
     commonVersion = '5.2.0-json-raw-body-4958342146-824798d-SNAPSHOT'
     javalin = '5.4.2'
-=======
-    cradleApiVersion = '5.0.2-dev-version-5-5257028768-62467dc-SNAPSHOT'
-    javalin = '5.3.1'
->>>>>>> aaa4c3a4
 }
 
 dependencyCheck {
-    formats=['SARIF', 'JSON', 'HTML']
-    failBuildOnCVSS=5
+    formats = ['SARIF', 'JSON', 'HTML']
+    failBuildOnCVSS = 5
 
     analyzers {
         assemblyEnabled = false
@@ -49,22 +44,14 @@
 }
 
 dependencies {
-<<<<<<< HEAD
     implementation("com.exactpro.th2:common:${commonVersion}") {
-=======
-    
-    implementation('com.exactpro.th2:common:5.2.1-dev') {
-        exclude group: 'org.apache.logging.log4j', module: 'log4j-slf4j-impl'
->>>>>>> aaa4c3a4
         exclude group: 'com.exactpro.th2', module: 'cradle-core'
         exclude group: 'com.exactpro.th2', module: 'cradle-cassandra'
     }
 
 
-
     implementation "io.javalin:javalin:$javalin"
     implementation "io.javalin:javalin-micrometer:$javalin"
-    implementation 'org.apache.commons:commons-lang3'
 
     implementation(platform('io.micrometer:micrometer-bom:1.10.1')) {
         because('should match the version in javalin-micrometer')
