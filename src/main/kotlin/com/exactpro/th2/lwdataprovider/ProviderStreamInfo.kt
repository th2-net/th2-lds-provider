--- conflicted
+++ resolved
@@ -39,7 +39,7 @@
         streams.computeIfAbsent(streamName + direction.label) {StreamDetails(streamName, direction)}
     }
 
-<<<<<<< HEAD
+
     fun toGrpc(): Collection<MessageStreamPointer> {
         return streams.values.asSequence().map { streamDetails ->
             MessageStreamPointer.newBuilder().apply {
@@ -47,23 +47,9 @@
                     this.name = streamDetails.streamName
                     this.direction = streamDetails.direction.toGrpcDirection()
                 }.build()
-                streamDetails.msgId?.let {
-                    this.lastId = it.toGrpcMessageId()
-                }
+                this.lastId = streamDetails.msgId.toGrpcMessageId()
             }.build()
         }.toCollection(ArrayList(streams.size))
-=======
-    fun toGrpc(): StreamsInfo {
-        val builder = StreamsInfo.newBuilder()
-        streams.values.asSequence().map { streamDetails ->
-            Stream.newBuilder().apply {
-                this.session = streamDetails.streamName
-                this.direction = streamDetails.direction.toGrpcDirection()
-                this.lastId = streamDetails.msgId.toGrpcMessageId()
-            }
-        }.forEach { builder.addStreams(it) }
-        return builder.build()
->>>>>>> 71270c72
     }
 
 }
