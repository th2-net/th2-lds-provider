--- conflicted
+++ resolved
@@ -19,7 +19,6 @@
 import java.util.*
 
 
-<<<<<<< HEAD
 class CustomConfigurationClass(
     val hostname: String? = null,
     val port: Int? = null,
@@ -33,6 +32,8 @@
     val grpcBackPressure : Boolean? = null,
     val bufferPerQuery: Int? = null,
     val groupRequestBuffer: Int? = null,
+    val codecUsePinAttributes: Boolean = true,
+    val responseFormats: List<String> = emptyList()
 )
 
 class Configuration(customConfiguration: CustomConfigurationClass) {
@@ -45,44 +46,17 @@
     val responseQueueSize: Int = VariableBuilder.getVariable(customConfiguration::responseQueueSize, 1000)
     val execThreadPoolSize: Int = VariableBuilder.getVariable(customConfiguration::execThreadPoolSize, 10)
     val batchSize: Int = VariableBuilder.getVariable(customConfiguration::batchSize, 100)
-    val mode: Mode = VariableBuilder.getVariable(customConfiguration::mode, Mode.HTTP) { Mode.valueOf(it.uppercase(Locale.getDefault())) }
+    val mode: Mode = VariableBuilder.getVariable(
+        customConfiguration::mode,
+        Mode.HTTP
+    ) { Mode.valueOf(it.uppercase(Locale.getDefault())) }
     val grpcBackPressure: Boolean = VariableBuilder.getVariable(customConfiguration::grpcBackPressure, false)
     val bufferPerQuery: Int = VariableBuilder.getVariable(customConfiguration::bufferPerQuery, 0)
     val groupRequestBuffer: Int = VariableBuilder.getVariable(customConfiguration::groupRequestBuffer, 1000)
-=======
-class CustomConfigurationClass {
-    var hostname: String? = null
-    var port: Int? = null
-    val keepAliveTimeout: Long? = null
-    val maxBufferDecodeQueue: Int? = null
-    val decodingTimeout: Long? = null
-    val responseQueueSize: Int? = null
-    val execThreadPoolSize: Int? = null
-    val batchSize: Int? = null
-    val mode: String? = null
-    val grpcBackPressure : Boolean? = null
-    val bufferPerQuery: Int? = null
-    val codecUsePinAttributes: Boolean = true
-    val responseFormats: List<String> = emptyList()
-}
-
-class Configuration(customConfiguration: CustomConfigurationClass) {
-
-    val hostname: String = VariableBuilder.getVariable("hostname", customConfiguration.hostname, "localhost")
-    val port: Int = VariableBuilder.getVariable("port", customConfiguration.port, 8080)
-    val keepAliveTimeout: Long = VariableBuilder.getVariable("keepAliveTimeout", customConfiguration.keepAliveTimeout, 5000)
-    val maxBufferDecodeQueue: Int = VariableBuilder.getVariable("maxBufferDecodeQueue", customConfiguration.maxBufferDecodeQueue, 10_000)
-    val decodingTimeout: Long = VariableBuilder.getVariable("decodingTimeout", customConfiguration.decodingTimeout, 60_000)
-    val responseQueueSize: Int = VariableBuilder.getVariable("responseQueueSize", customConfiguration.responseQueueSize, 1000)
-    val execThreadPoolSize: Int = VariableBuilder.getVariable("execThreadPoolSize", customConfiguration.execThreadPoolSize, 10)
-    val batchSize: Int = VariableBuilder.getVariable("batchSize", customConfiguration.batchSize, 100)
-    val mode: Mode = VariableBuilder.getVariable("mode",
-        customConfiguration.mode?.let { Mode.valueOf(it.uppercase(Locale.getDefault())) }, Mode.HTTP)
-    val grpcBackPressure: Boolean = VariableBuilder.getVariable("grpcBackPressure", customConfiguration.grpcBackPressure, false)
-    val bufferPerQuery: Int = VariableBuilder.getVariable("bufferPerQuery", customConfiguration.bufferPerQuery, 0)
-    val codecUsePinAttributes: Boolean = VariableBuilder.getVariable("codecUsePinAttributes", customConfiguration.codecUsePinAttributes, true)
-    val responseFormats: List<String> = VariableBuilder.getVariable("responseFormats", customConfiguration.responseFormats, emptyList())
->>>>>>> 659a499d
+    val codecUsePinAttributes: Boolean =
+        VariableBuilder.getVariable(customConfiguration::codecUsePinAttributes, true)
+    val responseFormats: List<String> =
+        VariableBuilder.getVariable(customConfiguration::responseFormats, emptyList())
 }
 
 enum class Mode {
