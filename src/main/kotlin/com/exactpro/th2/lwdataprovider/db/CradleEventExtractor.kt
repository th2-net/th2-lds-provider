--- conflicted
+++ resolved
@@ -28,12 +28,8 @@
 import com.exactpro.th2.lwdataprovider.entities.internal.ProviderEventId
 import com.exactpro.th2.lwdataprovider.entities.requests.GetEventRequest
 import com.exactpro.th2.lwdataprovider.entities.requests.SseEventSearchRequest
-<<<<<<< HEAD
+import com.exactpro.th2.lwdataprovider.http.EventRequestContext
 import com.exactpro.th2.lwdataprovider.http.SseEventRequestContext
-=======
-import com.exactpro.th2.lwdataprovider.http.EventRequestContext
-import com.exactpro.th2.lwdataprovider.producers.EventProducer
->>>>>>> 6fed9f0d
 import mu.KotlinLogging
 import java.time.Instant
 import java.time.LocalDateTime
@@ -47,71 +43,12 @@
         private val logger = KotlinLogging.logger { }
     }
 
-<<<<<<< HEAD
-    fun getEvents(filter: SseEventSearchRequest, requestContext: SseEventRequestContext) {
+    fun getEvents(filter: SseEventSearchRequest, requestContext: EventRequestContext) {
         TODO("NOT IMPLEMENTED FOR CRADLE API 2.+")
     }
 
-    fun getSingleEvents(filter: GetEventRequest, requestContext: SseEventRequestContext) {
+    fun getSingleEvents(filter: GetEventRequest, requestContext: EventRequestContext) {
         TODO("NOT IMPLEMENTED FOR CRADLE API 2.+")
-=======
-    fun getEvents(filter: SseEventSearchRequest, requestContext: EventRequestContext) {
-        var dates = splitByDates(filter.startTimestamp, filter.endTimestamp)
-        if (filter.resultCountLimit != null && filter.resultCountLimit > 0) {
-            requestContext.eventsLimit = filter.resultCountLimit
-        }
-
-        if (filter.parentEvent == null) {
-            getEventByDates(dates, requestContext)
-        } else {
-            getEventByIds(filter.parentEvent, dates, requestContext)
-        }
-        requestContext.finishStream()
-    }
-
-    fun getSingleEvents(filter: GetEventRequest, requestContext: EventRequestContext) {
-        val batchId = filter.batchId
-        val eventId = StoredTestEventId(filter.eventId)
-        if (batchId != null) {
-            val testBatch = storage.getTestEvent(StoredTestEventId(batchId))
-            if (testBatch == null) {
-                requestContext.writeErrorMessage("Event batch is not found with id: $batchId")
-                requestContext.finishStream()
-                return
-            }
-            if (testBatch.isSingle) {
-                requestContext.writeErrorMessage("Event with id: $batchId is not a batch. (single event)")
-                requestContext.finishStream()
-                return
-            }
-            val batch = testBatch.asBatch()
-            val testEvent = batch.getTestEvent(eventId)
-            if (testEvent == null) {
-                requestContext.writeErrorMessage("Event with id: $eventId is not found in batch $batchId")
-                requestContext.finishStream()
-                return
-            }
-            val batchEventBody = EventProducer.fromBatchEvent(testEvent, batch)
-            batchEventBody.body = String(testEvent.content)
-            batchEventBody.attachedMessageIds = loadAttachedMessages(testEvent.messageIds)
-
-            requestContext.processEvent(batchEventBody.convertToEvent())
-        } else {
-            val testBatch = storage.getTestEvent(eventId)
-            if (testBatch == null) {
-                requestContext.writeErrorMessage("Event is not found with id: $eventId")
-                requestContext.finishStream()
-                return
-            }
-            if (testBatch.isBatch) {
-                requestContext.writeErrorMessage("Event with id: $eventId is a batch. (not single event)")
-                requestContext.finishStream()
-                return
-            }
-            processEvents(Collections.singleton(testBatch), requestContext, LongCounter())
-        }
-        requestContext.finishStream()
->>>>>>> 6fed9f0d
     }
 
     private fun toLocal(timestamp: Instant?): LocalDateTime {
@@ -127,51 +64,12 @@
         TODO("NOT IMPLEMENTED FOR CRADLE API 2.+")
     }
 
-<<<<<<< HEAD
     private fun getEventByDates(dates: Collection<Pair<Instant, Instant>>, requestContext: SseEventRequestContext) {
         TODO("NOT IMPLEMENTED FOR CRADLE API 2.+")
     }
 
     private fun getEventByIds(id: ProviderEventId, dates: Collection<Pair<Instant, Instant>>, requestContext: SseEventRequestContext) {
         TODO("NOT IMPLEMENTED FOR CRADLE API 2.+")
-=======
-    private fun getEventByDates(dates: Collection<Pair<Instant, Instant>>, requestContext: EventRequestContext) {
-        for (splitByDate in dates) {
-            val counter = LongCounter()
-            val startTime = System.currentTimeMillis()
-            logger.info { "Extracting events from ${splitByDate.first} to ${splitByDate.second} processed."}
-            val testEvents = storage.getTestEvents(splitByDate.first, splitByDate.second)
-            processEvents(testEvents, requestContext, counter)
-            logger.info { "Events for this period loaded. Count: $counter. Time ${System.currentTimeMillis() - startTime} ms"}
-            if (requestContext.isLimitReached()) {
-                logger.info { "Loading events stopped: Reached events limit" }
-                break
-            }
-            if (!requestContext.contextAlive) {
-                logger.info { "Loading events stopped: Context was killed" }
-                break
-            }
-        }
-    }
-
-    private fun getEventByIds(id: ProviderEventId, dates: Collection<Pair<Instant, Instant>>, requestContext: EventRequestContext) {
-        for (splitByDate in dates) {
-            val counter = LongCounter()
-            val startTime = System.currentTimeMillis()
-            logger.info { "Extracting events from ${splitByDate.first} to ${splitByDate.second} with parent ${id.eventId} processed."}
-            val testEvents = storage.getTestEvents(id.eventId, splitByDate.first, splitByDate.second)
-            processEvents(testEvents, requestContext, counter)
-            logger.info { "Events for this period loaded. Count: $counter. Time ${System.currentTimeMillis() - startTime} ms"}
-            if (requestContext.isLimitReached()) {
-                logger.info { "Loading events stopped: Reached events limit" }
-                break
-            }
-            if (!requestContext.contextAlive) {
-                logger.info { "Loading events stopped: Context was killed" }
-                break
-            }
-        }
->>>>>>> 6fed9f0d
     }
 
     private fun loadAttachedMessages(messageIds: Collection<StoredMessageId>?): Set<String> {
@@ -180,38 +78,9 @@
 
     private fun processEvents(
         testEvents: Iterable<StoredTestEventWrapper>,
-        requestContext: EventRequestContext, count: LongCounter
+        requestContext: SseEventRequestContext, count: LongCounter
     ) {
-<<<<<<< HEAD
         TODO("NOT IMPLEMENTED FOR CRADLE API 2.+")
-=======
-        for (testEvent in testEvents) {
-            if (testEvent.isSingle) {
-                val singleEv = testEvent.asSingle()
-                val event = EventProducer.fromSingleEvent(singleEv)
-                event.body = String(singleEv.content)
-                event.attachedMessageIds = loadAttachedMessages(singleEv.messageIds)
-                count.value++
-                requestContext.processEvent(event.convertToEvent())
-                requestContext.addProcessedEvents(1)
-            } else if (testEvent.isBatch) {
-                val batch = testEvent.asBatch()
-                val eventsList = batch.testEvents
-                for (batchEvent in eventsList) {
-                    val batchEventBody = EventProducer.fromBatchEvent(batchEvent, batch)
-                    batchEventBody.body = String(batchEvent.content)
-                    batchEventBody.attachedMessageIds = loadAttachedMessages(batchEvent.messageIds)
-
-                    requestContext.processEvent(batchEventBody.convertToEvent())
-                    count.value++
-                }
-                requestContext.addProcessedEvents(eventsList.size)
-            }
-            if (requestContext.isLimitReached() || !requestContext.contextAlive) {
-                return
-            }
-        }
->>>>>>> 6fed9f0d
     }
 }
 
