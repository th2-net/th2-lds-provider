--- conflicted
+++ resolved
@@ -58,13 +58,8 @@
                     grpcResponseHandler.streamClosed = true
                     onCloseContext(context)
                     logger.warn(event.error) { "Executing finished with error" }
-<<<<<<< HEAD
-                } else if (event.resp != null) {
-                    servCallObs.onNext(event.resp)
-=======
                 } else {
                     converter.invoke(event)?.let {  servCallObs.onNext(it) }
->>>>>>> aa2e16e5
                     context.onMessageSent()
                 }
             }
