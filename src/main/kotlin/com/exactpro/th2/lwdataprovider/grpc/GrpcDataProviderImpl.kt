/*******************************************************************************
 * Copyright 2022 Exactpro (Exactpro Systems Limited)
 *
 * Licensed under the Apache License, Version 2.0 (the "License");
 * you may not use this file except in compliance with the License.
 * You may obtain a copy of the License at
 *
 *     http://www.apache.org/licenses/LICENSE-2.0
 *
 * Unless required by applicable law or agreed to in writing, software
 * distributed under the License is distributed on an "AS IS" BASIS,
 * WITHOUT WARRANTIES OR CONDITIONS OF ANY KIND, either express or implied.
 * See the License for the specific language governing permissions and
 * limitations under the License.
 ******************************************************************************/

package com.exactpro.th2.lwdataprovider.grpc

import com.exactpro.th2.common.grpc.Direction
import com.exactpro.th2.common.grpc.EventID
import com.exactpro.th2.common.grpc.MessageID
import com.exactpro.th2.dataprovider.grpc.DataProviderGrpc
import com.exactpro.th2.dataprovider.grpc.EventResponse
import com.exactpro.th2.dataprovider.grpc.EventSearchRequest
import com.exactpro.th2.dataprovider.grpc.EventSearchResponse
import com.exactpro.th2.dataprovider.grpc.MessageGroupResponse
import com.exactpro.th2.dataprovider.grpc.MessageSearchRequest
import com.exactpro.th2.dataprovider.grpc.MessageSearchResponse
import com.exactpro.th2.dataprovider.grpc.MessageStream
import com.exactpro.th2.dataprovider.grpc.MessageStreamsRequest
import com.exactpro.th2.dataprovider.grpc.MessageStreamsResponse
import com.exactpro.th2.lwdataprovider.GrpcEvent
import com.exactpro.th2.lwdataprovider.GrpcResponseHandler
import com.exactpro.th2.lwdataprovider.RequestContext
import com.exactpro.th2.lwdataprovider.configuration.Configuration
import com.exactpro.th2.lwdataprovider.entities.requests.GetEventRequest
import com.exactpro.th2.lwdataprovider.entities.requests.GetMessageRequest
import com.exactpro.th2.lwdataprovider.entities.requests.SseEventSearchRequest
import com.exactpro.th2.lwdataprovider.entities.requests.SseMessageSearchRequest
import com.exactpro.th2.lwdataprovider.handlers.SearchEventsHandler
import com.exactpro.th2.lwdataprovider.handlers.SearchMessagesHandler
import io.grpc.stub.StreamObserver
import mu.KotlinLogging
import java.util.concurrent.ArrayBlockingQueue

open class GrpcDataProviderImpl(
    private val configuration: Configuration,
    private val searchMessagesHandler: SearchMessagesHandler,
    private val searchEventsHandler: SearchEventsHandler
): DataProviderGrpc.DataProviderImplBase() {

    companion object {
        private val logger = KotlinLogging.logger { }
    }

    override fun getEvent(request: EventID?, responseObserver: StreamObserver<EventResponse>?) {
        checkNotNull(request)
        checkNotNull(responseObserver)

        logger.info { "Getting event with ID $request" }

        val queue = ArrayBlockingQueue<GrpcEvent>(5)
        val requestParams = GetEventRequest.fromEventID(request)
        val grpcResponseHandler = GrpcResponseHandler(queue)
        val context = GrpcEventRequestContext(grpcResponseHandler)
        searchEventsHandler.loadOneEvent(requestParams, context)
        processSingle(responseObserver, grpcResponseHandler, context) {
            it.event?.let { event -> responseObserver.onNext(event) }
        }
    }

    override fun getMessage(request: MessageID?, responseObserver: StreamObserver<MessageGroupResponse>?) {
        checkNotNull(request)
        checkNotNull(responseObserver)

        logger.info { "Getting message with ID $request" }

        val queue = ArrayBlockingQueue<GrpcEvent>(5)

        val requestParams = GetMessageRequest(request)
        val grpcResponseHandler = GrpcResponseHandler(queue)
        val context = GrpcMessageRequestContext(grpcResponseHandler)
        searchMessagesHandler.loadOneMessage(requestParams, context)
        processSingle(responseObserver, grpcResponseHandler, context) {
            if (it.message != null && it.message.hasMessage()) {
                responseObserver.onNext(it.message.message)
            }
        }
    }

    private fun <T> processSingle(responseObserver: StreamObserver<T>, grpcResponseHandler: GrpcResponseHandler,
                                context: RequestContext, sender: (GrpcEvent) -> Unit) {
        val value = grpcResponseHandler.buffer.take()
        if (value.error != null) {
            responseObserver.onError(value.error)
        } else {
            sender.invoke(value)
            responseObserver.onCompleted()
        }
        context.contextAlive = false;
        grpcResponseHandler.streamClosed = true
    }

    override fun searchEvents(request: EventSearchRequest?, responseObserver: StreamObserver<EventSearchResponse>?) {
        checkNotNull(request)
        checkNotNull(responseObserver)

        val queue = ArrayBlockingQueue<GrpcEvent>(configuration.responseQueueSize)
        val requestParams = SseEventSearchRequest(request)
        logger.info { "Loading events $requestParams" }

        val grpcResponseHandler = GrpcResponseHandler(queue)
        val context = GrpcEventRequestContext(grpcResponseHandler)
        searchEventsHandler.loadEvents(requestParams, context)
        processResponse(responseObserver, grpcResponseHandler, context) {
            if (it.event != null) {
                EventSearchResponse.newBuilder().setEvent(it.event).build()
            } else {
                null
            }
        }
    }

    override fun getMessageStreams(request: MessageStreamsRequest?, responseObserver: StreamObserver<MessageStreamsResponse>?) {
        logger.info { "Extracting message streams" }
        val streamsRsp = MessageStreamsResponse.newBuilder()
        for (name in searchMessagesHandler.extractStreamNames()) {
            val currentBuilder = MessageStream.newBuilder().setName(name)
            streamsRsp.addMessageStream(currentBuilder.setDirection(Direction.SECOND))
            streamsRsp.addMessageStream(currentBuilder.setDirection(Direction.FIRST))
        }
        responseObserver?.apply {
            onNext(streamsRsp.build())
            onCompleted()
        }
    }

    override fun searchMessages(request: MessageSearchRequest?, responseObserver: StreamObserver<MessageSearchResponse>?) {

        checkNotNull(request)
        checkNotNull(responseObserver)

        val queue = ArrayBlockingQueue<GrpcEvent>(configuration.responseQueueSize)
        val requestParams = SseMessageSearchRequest(request)
        logger.info { "Loading messages $requestParams" }
        val grpcResponseHandler = GrpcResponseHandler(queue)
        val context = GrpcMessageRequestContext(grpcResponseHandler, maxMessagesPerRequest = configuration.bufferPerQuery)
        searchMessagesHandler.loadMessages(requestParams, context)
        processResponse(responseObserver, grpcResponseHandler, context) { it.message }
    }

    protected open fun onCloseContext(requestContext: RequestContext) {
        requestContext.contextAlive = false;
    }

    protected open fun <T> processResponse(responseObserver: StreamObserver<T>,
                                       grpcResponseHandler: GrpcResponseHandler,
                                       context: RequestContext, converter: (GrpcEvent) -> T?) {
        val buffer = grpcResponseHandler.buffer
        var inProcess = true
        while (inProcess) {
            val event = buffer.take()
            if (event.close) {
                responseObserver.onCompleted()
                onCloseContext(context)
                grpcResponseHandler.streamClosed = true
                inProcess = false
                logger.info { "Stream finished" }
            } else if (event.error != null) {
                responseObserver.onError(event.error)
                onCloseContext(context)
                grpcResponseHandler.streamClosed = true
                inProcess = false
                logger.warn { "Stream finished with exception" }
<<<<<<< HEAD
            } else if (event.resp != null) {
                responseObserver.onNext(event.resp)
=======
            } else {
                converter.invoke(event)?.let {  responseObserver.onNext(it) }
>>>>>>> aa2e16e5
                context.onMessageSent()
            }
        }
    }
}<|MERGE_RESOLUTION|>--- conflicted
+++ resolved
@@ -172,13 +172,8 @@
                 grpcResponseHandler.streamClosed = true
                 inProcess = false
                 logger.warn { "Stream finished with exception" }
-<<<<<<< HEAD
-            } else if (event.resp != null) {
-                responseObserver.onNext(event.resp)
-=======
             } else {
                 converter.invoke(event)?.let {  responseObserver.onNext(it) }
->>>>>>> aa2e16e5
                 context.onMessageSent()
             }
         }
