/*******************************************************************************
 * Copyright 2021-2021 Exactpro (Exactpro Systems Limited)
 *
 * Licensed under the Apache License, Version 2.0 (the "License");
 * you may not use this file except in compliance with the License.
 * You may obtain a copy of the License at
 *
 *     http://www.apache.org/licenses/LICENSE-2.0
 *
 * Unless required by applicable law or agreed to in writing, software
 * distributed under the License is distributed on an "AS IS" BASIS,
 * WITHOUT WARRANTIES OR CONDITIONS OF ANY KIND, either express or implied.
 * See the License for the specific language governing permissions and
 * limitations under the License.
 ******************************************************************************/

package com.exactpro.th2.lwdataprovider.http

import com.exactpro.cradle.BookId
import com.exactpro.th2.lwdataprovider.Context
import com.exactpro.th2.lwdataprovider.ExceptionInfo
import com.exactpro.th2.lwdataprovider.SseResponseBuilder
import com.exactpro.th2.lwdataprovider.entities.exceptions.InvalidRequestException
import com.exactpro.th2.lwdataprovider.entities.internal.ProviderEventId
import com.exactpro.th2.lwdataprovider.entities.requests.SearchDirection
import com.exactpro.th2.lwdataprovider.producers.MessageProducer
import com.exactpro.th2.lwdataprovider.producers.MessageProducer53
import com.exactpro.th2.lwdataprovider.producers.MessageProducer53Transport
import io.javalin.Javalin
import io.javalin.config.JavalinConfig
import io.javalin.http.BadRequestResponse
import io.javalin.http.ContentType
import io.javalin.http.HttpStatus
import io.javalin.json.JavalinJackson
import io.javalin.micrometer.MicrometerPlugin
import io.javalin.openapi.OpenApiContact
import io.javalin.openapi.OpenApiLicense
import io.javalin.openapi.plugin.OpenApiPlugin
import io.javalin.openapi.plugin.OpenApiPluginConfiguration
import io.javalin.openapi.plugin.redoc.ReDocConfiguration
import io.javalin.openapi.plugin.redoc.ReDocPlugin
import io.javalin.openapi.plugin.swagger.SwaggerConfiguration
import io.javalin.openapi.plugin.swagger.SwaggerPlugin
import io.javalin.validation.JavalinValidation
import io.micrometer.core.instrument.Clock
import io.micrometer.core.instrument.Tag
import io.micrometer.prometheus.PrometheusConfig
import io.micrometer.prometheus.PrometheusMeterRegistry
import io.prometheus.client.CollectorRegistry
import mu.KotlinLogging
import org.apache.commons.lang3.exception.ExceptionUtils
import org.eclipse.jetty.server.Server
import org.eclipse.jetty.server.handler.gzip.GzipHandler
import org.eclipse.jetty.util.compression.CompressionPool
import org.eclipse.jetty.util.compression.DeflaterPool
import org.eclipse.jetty.util.thread.ThreadPool.SizedThreadPool
import java.time.Instant
import java.util.zip.Deflater
import kotlin.math.pow

class HttpServer(private val context: Context) {

    private val jacksonMapper = context.jacksonMapper
    private val configuration = context.configuration

    private var app: Javalin? = null


    fun run() {

        val searchMessagesHandler = this.context.searchMessagesHandler
        val keepAliveHandler = this.context.keepAliveHandler

        val sseResponseBuilder = SseResponseBuilder(jacksonMapper,
            if (configuration.listOfMessageAsSingleMessage) {
                if (configuration.useTransportMode) {
                    MessageProducer53Transport.Companion::createMessage
                } else {
                    MessageProducer.Companion::createMessage
                }
            } else {
                if (configuration.useTransportMode) {
                    error("transport mod does not support merging of multiple messages in a single one")
                } else {
                    MessageProducer53.Companion::createMessage
                }
            }
        )
        val handlers: Collection<JavalinHandler> = listOf(
            GetMessagesServlet(
                configuration, context.convExecutor, sseResponseBuilder,
                keepAliveHandler, searchMessagesHandler, context.requestsDataMeasurement
            ),
            GetMessageGroupsServlet(
                configuration, context.convExecutor, sseResponseBuilder,
                keepAliveHandler, searchMessagesHandler, context.requestsDataMeasurement
            ),
            GetMessageById(
                configuration, context.convExecutor,
                sseResponseBuilder, searchMessagesHandler, context.requestsDataMeasurement
            ),
            GetOneEvent(configuration, sseResponseBuilder, this.context.searchEventsHandler),
            GetEventsServlet(configuration, sseResponseBuilder, keepAliveHandler,
                this.context.searchEventsHandler),
            GetBookIDs(context.generalCradleHandler),
            GetSessionAliases(context.searchMessagesHandler),
            GetEventScopes(context.searchEventsHandler),
            GetMessageGroups(context.searchMessagesHandler),
            GetPageInfosServlet(configuration, sseResponseBuilder,
                keepAliveHandler, context.generalCradleHandler),
            GetAllPageInfosServlet(configuration, sseResponseBuilder,
                keepAliveHandler, context.generalCradleHandler),
            GetSingleMessageByGroupAndId(
                searchMessagesHandler,
                configuration,
                sseResponseBuilder,
                context.convExecutor,
                context.requestsDataMeasurement,
            ),
            FileDownloadHandler(
                configuration,
                context.convExecutor,
                sseResponseBuilder,
                context.keepAliveHandler,
                context.searchMessagesHandler,
                context.requestsDataMeasurement,
            ),
        )

        app = Javalin.create {
            it.showJavalinBanner = false
            it.jsonMapper(JavalinJackson(jacksonMapper))
//            it.plugins.enableDevLogging()
            it.plugins.register(MicrometerPlugin.create { micrometer ->
                micrometer.registry =
                    PrometheusMeterRegistry(PrometheusConfig.DEFAULT, CollectorRegistry.defaultRegistry, Clock.SYSTEM)
                micrometer.tags = listOf(Tag.of("application", context.applicationName))
            })

            setupOpenApi(it)

            setupSwagger(it)

            setupReDoc(it)
        }.apply {
            setupConverters(this)
            setupExceptionHandlers(this)
            val javalinContext = JavalinContext(configuration.flushSseAfter)
            for (handler in handlers) {
                handler.setup(this, javalinContext)
            }
<<<<<<< HEAD
            jettyServer()?.server()?.also(::configureGzip)
=======
            setupExceptionHandlers(this)
            jettyServer()?.server()?.insertHandler(createGzipHandler())
>>>>>>> aaa4c3a4
        }.start(configuration.hostname, configuration.port)

        logger.info { "serving on: http://${configuration.hostname}:${configuration.port}" }
    }

    fun stop() {
        app?.stop()
        logger.info { "http server stopped" }
    }

    private fun setupReDoc(it: JavalinConfig) {
        val reDocConfiguration = ReDocConfiguration()
        it.plugins.register(ReDocPlugin(reDocConfiguration))
    }

    private fun setupSwagger(it: JavalinConfig) {
        val swaggerConfiguration = SwaggerConfiguration()
        it.plugins.register(SwaggerPlugin(swaggerConfiguration))
    }

    private fun setupOpenApi(it: JavalinConfig) {

        val openApiConfiguration = OpenApiPluginConfiguration()
            .withDefinitionConfiguration { _, definition ->
                definition.withOpenApiInfo { openApiInfo ->
                    val openApiContact = OpenApiContact()
                    openApiContact.name = "Exactpro DEV"
                    openApiContact.email = "dev@exactprosystems.com"

                    val openApiLicense = OpenApiLicense()
                    openApiLicense.name = "Apache 2.0"
                    openApiLicense.identifier = "Apache-2.0"

                    openApiInfo.title = "Light Weight Data Provider"
                    openApiInfo.summary = "API for getting data from Cradle"
                    openApiInfo.description = "Light Weight Data Provider provides you with fast access to data in Cradle"
                    openApiInfo.contact = openApiContact
                    openApiInfo.license = openApiLicense
                    openApiInfo.version = "2.0.0"
                }.withServer { openApiServer ->
                    openApiServer.url = "http://localhost:{port}"
                    openApiServer.addVariable("port", "8080", arrayOf("8080"), "Port of the server")
                }
            }
        it.plugins.register(OpenApiPlugin(openApiConfiguration))
    }

    companion object {
        private val logger = KotlinLogging.logger {}

        const val TIME_EXAMPLE = "Every value that is greater than 1_000_000_000 ^ 2 will be interpreted as nanos. Otherwise, as millis.\n" +
                "Millis: 1676023329533, Nanos: 1676023329533590976"

        internal const val NANOS_IN_SECOND = 1_000_000_000L
        /**
         * If we call current time millis it will look like this: 1_676_023_329_533
         * If we call current time nanos it will look like this:  1_676_023_329_533_590_976
         *
         * We can estimate the if values is greater than 1_000_000_000 ^ 2 it is definitely nanos
         */
        private val NANO_SEPARATOR = (1_000_000_000.0).pow(2).toLong()

        @JvmStatic
        internal fun convertToInstant(value: Long): Instant {
            return when {
                value < NANO_SEPARATOR -> Instant.ofEpochMilli(value)
                else -> Instant.ofEpochSecond(
                    value / NANOS_IN_SECOND,
                    value % NANOS_IN_SECOND,
                )
            }
        }

        @JvmStatic
        fun setupConverters(javalin: Javalin) {
            JavalinValidation.register(Instant::class.java) {
                val value = it.toLong()
                convertToInstant(value)
            }
            JavalinValidation.register(ProviderEventId::class.java, ::ProviderEventId)
            JavalinValidation.register(SearchDirection::class.java, SearchDirection::valueOf)
            JavalinValidation.register(BookId::class.java, ::BookId)
            JavalinValidation.addValidationExceptionMapper(javalin)
        }

        @JvmStatic
        fun setupExceptionHandlers(javalin: Javalin) {
<<<<<<< HEAD
            javalin.apply {
                exception(IllegalArgumentException::class.java) { ex, _ -> throw BadRequestResponse(ExceptionUtils.getRootCauseMessage(ex)) }
                exception(InvalidRequestException::class.java) { ex, _ -> throw BadRequestResponse(ExceptionUtils.getRootCauseMessage(ex)) }
=======
            val function: (exception: Exception, ctx: io.javalin.http.Context) -> Unit = { ex, ctx ->
                ctx.contentType(ContentType.APPLICATION_JSON)
                throw BadRequestResponse(ExceptionUtils.getRootCauseMessage(ex))
            }
            javalin.exception(IllegalArgumentException::class.java, function)
            javalin.exception(InvalidRequestException::class.java, function)
            javalin.exception(Exception::class.java) { ex, ctx ->
                ctx.status(HttpStatus.INTERNAL_SERVER_ERROR)
                    .json(ExceptionInfo(ex::class.java.canonicalName, ExceptionUtils.getRootCauseMessage(ex)))
>>>>>>> aaa4c3a4
            }
        }
    }
}

private fun configureGzip(server: Server) {
    // copied from GzipHandler.doStart
    val capacity = server.getBean(SizedThreadPool::class.java)?.maxThreads
        ?: CompressionPool.DEFAULT_CAPACITY

    val pool = DeflaterPool(capacity, Deflater.BEST_SPEED, true)
    server.addBean(pool, true)
    server.insertHandler(createGzipHandler())
}

private fun createGzipHandler(): GzipHandler {
    return GzipHandler().apply {
        setExcludedMimeTypes(*excludedMimeTypes.asSequence()
            .filter { it != "text/event-stream" }
            .toList().toTypedArray())
        //FIXME: The sync flush should be used in case of streaming
        isSyncFlush = false
    }
}<|MERGE_RESOLUTION|>--- conflicted
+++ resolved
@@ -1,5 +1,5 @@
-/*******************************************************************************
- * Copyright 2021-2021 Exactpro (Exactpro Systems Limited)
+/*
+ * Copyright 2021-2023 Exactpro (Exactpro Systems Limited)
  *
  * Licensed under the Apache License, Version 2.0 (the "License");
  * you may not use this file except in compliance with the License.
@@ -12,7 +12,7 @@
  * WITHOUT WARRANTIES OR CONDITIONS OF ANY KIND, either express or implied.
  * See the License for the specific language governing permissions and
  * limitations under the License.
- ******************************************************************************/
+ */
 
 package com.exactpro.th2.lwdataprovider.http
 
@@ -71,7 +71,8 @@
         val searchMessagesHandler = this.context.searchMessagesHandler
         val keepAliveHandler = this.context.keepAliveHandler
 
-        val sseResponseBuilder = SseResponseBuilder(jacksonMapper,
+        val sseResponseBuilder = SseResponseBuilder(
+            jacksonMapper,
             if (configuration.listOfMessageAsSingleMessage) {
                 if (configuration.useTransportMode) {
                     MessageProducer53Transport.Companion::createMessage
@@ -100,16 +101,22 @@
                 sseResponseBuilder, searchMessagesHandler, context.requestsDataMeasurement
             ),
             GetOneEvent(configuration, sseResponseBuilder, this.context.searchEventsHandler),
-            GetEventsServlet(configuration, sseResponseBuilder, keepAliveHandler,
-                this.context.searchEventsHandler),
+            GetEventsServlet(
+                configuration, sseResponseBuilder, keepAliveHandler,
+                this.context.searchEventsHandler
+            ),
             GetBookIDs(context.generalCradleHandler),
             GetSessionAliases(context.searchMessagesHandler),
             GetEventScopes(context.searchEventsHandler),
             GetMessageGroups(context.searchMessagesHandler),
-            GetPageInfosServlet(configuration, sseResponseBuilder,
-                keepAliveHandler, context.generalCradleHandler),
-            GetAllPageInfosServlet(configuration, sseResponseBuilder,
-                keepAliveHandler, context.generalCradleHandler),
+            GetPageInfosServlet(
+                configuration, sseResponseBuilder,
+                keepAliveHandler, context.generalCradleHandler
+            ),
+            GetAllPageInfosServlet(
+                configuration, sseResponseBuilder,
+                keepAliveHandler, context.generalCradleHandler
+            ),
             GetSingleMessageByGroupAndId(
                 searchMessagesHandler,
                 configuration,
@@ -144,17 +151,12 @@
             setupReDoc(it)
         }.apply {
             setupConverters(this)
-            setupExceptionHandlers(this)
             val javalinContext = JavalinContext(configuration.flushSseAfter)
             for (handler in handlers) {
                 handler.setup(this, javalinContext)
             }
-<<<<<<< HEAD
-            jettyServer()?.server()?.also(::configureGzip)
-=======
             setupExceptionHandlers(this)
             jettyServer()?.server()?.insertHandler(createGzipHandler())
->>>>>>> aaa4c3a4
         }.start(configuration.hostname, configuration.port)
 
         logger.info { "serving on: http://${configuration.hostname}:${configuration.port}" }
@@ -190,7 +192,8 @@
 
                     openApiInfo.title = "Light Weight Data Provider"
                     openApiInfo.summary = "API for getting data from Cradle"
-                    openApiInfo.description = "Light Weight Data Provider provides you with fast access to data in Cradle"
+                    openApiInfo.description =
+                        "Light Weight Data Provider provides you with fast access to data in Cradle"
                     openApiInfo.contact = openApiContact
                     openApiInfo.license = openApiLicense
                     openApiInfo.version = "2.0.0"
@@ -205,10 +208,12 @@
     companion object {
         private val logger = KotlinLogging.logger {}
 
-        const val TIME_EXAMPLE = "Every value that is greater than 1_000_000_000 ^ 2 will be interpreted as nanos. Otherwise, as millis.\n" +
-                "Millis: 1676023329533, Nanos: 1676023329533590976"
+        const val TIME_EXAMPLE =
+            "Every value that is greater than 1_000_000_000 ^ 2 will be interpreted as nanos. Otherwise, as millis.\n" +
+                    "Millis: 1676023329533, Nanos: 1676023329533590976"
 
         internal const val NANOS_IN_SECOND = 1_000_000_000L
+
         /**
          * If we call current time millis it will look like this: 1_676_023_329_533
          * If we call current time nanos it will look like this:  1_676_023_329_533_590_976
@@ -242,11 +247,6 @@
 
         @JvmStatic
         fun setupExceptionHandlers(javalin: Javalin) {
-<<<<<<< HEAD
-            javalin.apply {
-                exception(IllegalArgumentException::class.java) { ex, _ -> throw BadRequestResponse(ExceptionUtils.getRootCauseMessage(ex)) }
-                exception(InvalidRequestException::class.java) { ex, _ -> throw BadRequestResponse(ExceptionUtils.getRootCauseMessage(ex)) }
-=======
             val function: (exception: Exception, ctx: io.javalin.http.Context) -> Unit = { ex, ctx ->
                 ctx.contentType(ContentType.APPLICATION_JSON)
                 throw BadRequestResponse(ExceptionUtils.getRootCauseMessage(ex))
@@ -256,7 +256,6 @@
             javalin.exception(Exception::class.java) { ex, ctx ->
                 ctx.status(HttpStatus.INTERNAL_SERVER_ERROR)
                     .json(ExceptionInfo(ex::class.java.canonicalName, ExceptionUtils.getRootCauseMessage(ex)))
->>>>>>> aaa4c3a4
             }
         }
     }
