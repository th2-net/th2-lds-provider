--- conflicted
+++ resolved
@@ -37,8 +37,9 @@
 import com.exactpro.th2.lwdataprovider.ResponseHandler
 import com.exactpro.th2.lwdataprovider.configuration.Configuration
 import com.exactpro.th2.lwdataprovider.configuration.CustomConfigurationClass
-import com.exactpro.th2.lwdataprovider.entities.requests.MessageRequestKind
 import com.exactpro.th2.lwdataprovider.entities.requests.MessageRequestKind.RAW_AND_PARSE
+import com.exactpro.th2.lwdataprovider.entities.requests.MessageRequestKind.RAW_WITHOUT_SENDING_TO_CODEC
+import com.exactpro.th2.lwdataprovider.entities.requests.MessageRequestKind.RAW_WITH_SENDING_TO_CODEC
 import com.exactpro.th2.lwdataprovider.entities.requests.MessagesGroupRequest
 import com.exactpro.th2.lwdataprovider.grpc.toCradleDirection
 import com.exactpro.th2.lwdataprovider.grpc.toInstant
@@ -66,7 +67,6 @@
 import java.time.temporal.ChronoUnit
 import java.util.concurrent.Executors
 import kotlin.math.ceil
-import kotlin.reflect.jvm.internal.impl.load.kotlin.JvmType
 
 @TestInstance(TestInstance.Lifecycle.PER_CLASS)
 internal class TestCradleMessageExtractor {
@@ -237,35 +237,35 @@
     }
 
     @Test
-    fun `test readonly false`() {
-        val channelMessages = mock<ResponseHandler> {}
-        val context: MessageRequestContext = spy(MockRequestContext(channelMessages))
+    fun `test request kind RAW_AND_PARSE`() {
+        val channelMessages = mock<ResponseHandler<MockEvent>> {}
+        val context: MessageRequestContext<MockEvent> = spy(MockRequestContext(channelMessages))
         val increase = 1L
         val batchesCount = 5
         val messagesPerBatch = 5L
 
         configureStorage(messagesPerBatch, batchesCount, 0, increase)
-        extractor.getMessagesGroup(GROUP_NAME, CradleGroupRequest(startTimestamp, endTimestamp, sort = false, rawOnly = false), context)
+        extractor.getMessagesGroup(GROUP_NAME, CradleGroupRequest(startTimestamp, endTimestamp, sort = false, RAW_AND_PARSE), context)
 
 
         val routerCaptor = argumentCaptor<MessageGroupBatch>()
         verify(messageRouter, times(ceil(batchesCount.toDouble() / messagesPerBatch).toInt())).send(routerCaptor.capture(), any())
 
-        val contextCaptor = argumentCaptor<RequestedMessageDetails>()
+        val contextCaptor = argumentCaptor<RequestedMessageDetails<MockEvent>>()
         verify(context, times((batchesCount * messagesPerBatch).toInt())).registerMessage(contextCaptor.capture())
         verify(context, times((batchesCount * messagesPerBatch).toInt())).createMessageDetails(any(), any(), any(), any(), any())
     }
 
     @Test
-    fun `test readonly true`() {
-        val channelMessages = mock<ResponseHandler> {}
-        val context: MessageRequestContext = spy(MockRequestContext(channelMessages))
+    fun `test request kind RAW_WITHOUT_SENDING_TO_CODEC`() {
+        val channelMessages = mock<ResponseHandler<MockEvent>> {}
+        val context: MessageRequestContext<MockEvent> = spy(MockRequestContext(channelMessages))
         val increase = 1L
         val batchesCount = 5
         val messagesPerBatch = 5L
 
         configureStorage(messagesPerBatch, batchesCount, 0, increase)
-        extractor.getMessagesGroup(GROUP_NAME, CradleGroupRequest(startTimestamp, endTimestamp, sort = false, rawOnly = true), context)
+        extractor.getMessagesGroup(GROUP_NAME, CradleGroupRequest(startTimestamp, endTimestamp, sort = false, RAW_WITHOUT_SENDING_TO_CODEC), context)
 
 
         verify(messageRouter, never()).send(any(), any())
@@ -274,18 +274,30 @@
         verify(context, times((batchesCount * messagesPerBatch).toInt())).createMessageDetails(any(), any(), any(), any(), any())
     }
 
+    @Test
+    fun `test request kind RAW_WITH_SENDING_TO_CODEC`() {
+        val channelMessages = mock<ResponseHandler<MockEvent>> {}
+        val context: MessageRequestContext<MockEvent> = spy(MockRequestContext(channelMessages))
+        val increase = 1L
+        val batchesCount = 5
+        val messagesPerBatch = 5L
+
+        configureStorage(messagesPerBatch, batchesCount, 0, increase)
+        extractor.getMessagesGroup(GROUP_NAME, CradleGroupRequest(startTimestamp, endTimestamp, sort = false, RAW_WITH_SENDING_TO_CODEC), context)
+
+        val routerCaptor = argumentCaptor<MessageGroupBatch>()
+        verify(messageRouter, times(ceil(batchesCount.toDouble() / messagesPerBatch).toInt())).send(routerCaptor.capture(), any())
+
+        verify(context.streamInfo, times(batchesCount)).registerMessage(any(), any(), eq(GROUP_NAME))
+        verify(context, times((batchesCount * messagesPerBatch).toInt())).createMessageDetails(any(), any(), any(), any(), any())
+    }
+
     private fun checkMessagesReturnsInOrder(messagesPerBatch: Long, batchesCount: Int, increase: Long, messagesCount: Long, overlap: Long) {
         configureStorage(messagesPerBatch, batchesCount, overlap, increase)
 
-<<<<<<< HEAD
-        val channelMessages = mock<ResponseHandler> {}
-        val context: MessageRequestContext = MockRequestContext(channelMessages)
-        extractor.getMessagesGroup(GROUP_NAME, CradleGroupRequest(startTimestamp, endTimestamp, sort = true, rawOnly = false), requestContext = context)
-=======
         val channelMessages = mock<ResponseHandler<MockEvent>> {}
         val context: MessageRequestContext<MockEvent> = MockRequestContext(channelMessages)
-        extractor.getMessagesGroup("test", CradleGroupRequest(startTimestamp, endTimestamp, sort = true, RAW_AND_PARSE), requestContext = context)
->>>>>>> 426a4bbd
+        extractor.getMessagesGroup(GROUP_NAME, CradleGroupRequest(startTimestamp, endTimestamp, sort = true, RAW_AND_PARSE), requestContext = context)
 
         val captor = argumentCaptor<MessageGroupBatch>()
         verify(messageRouter, times(ceil(messagesCount.toDouble() / batchSize).toInt())).send(captor.capture(), any())
@@ -330,20 +342,12 @@
         }
     }
 
-<<<<<<< HEAD
-    private class MockRequestContext(
+    private data class MockEvent(val data: String)private class MockRequestContext(
         channelMessages: ResponseHandler
-    ) : MessageRequestContext(
+    <MockEvent>) : MessageRequestContext<MockEvent>(
         channelMessages,
         streamInfo = spy(ProviderStreamInfo())
-    ) {
-=======
-    private data class MockEvent(val data: String)
-
-    private class MockRequestContext(channelMessages: ResponseHandler<MockEvent>) : MessageRequestContext<MockEvent>(channelMessages) {
-        override val sendResponseCounter: Counter.Child = mock {  }
-
->>>>>>> 426a4bbd
+    ) {override val sendResponseCounter: Counter.Child = mock {  }
         override fun createMessageDetails(
             id: String,
             time: Long,
