/*
 * Copyright 2022-2023 Exactpro (Exactpro Systems Limited)
 *
 * Licensed under the Apache License, Version 2.0 (the "License");
 * you may not use this file except in compliance with the License.
 * You may obtain a copy of the License at
 *
 *     http://www.apache.org/licenses/LICENSE-2.0
 *
 * Unless required by applicable law or agreed to in writing, software
 * distributed under the License is distributed on an "AS IS" BASIS,
 * WITHOUT WARRANTIES OR CONDITIONS OF ANY KIND, either express or implied.
 * See the License for the specific language governing permissions and
 * limitations under the License.
 */

package com.exactpro.th2.lwdataprovider.handlers

import com.exactpro.cradle.BookId
import com.exactpro.cradle.CradleManager
import com.exactpro.cradle.CradleStorage
import com.exactpro.cradle.Direction
import com.exactpro.cradle.messages.StoredMessage
import com.exactpro.cradle.messages.StoredMessageId
import com.exactpro.th2.common.grpc.MessageGroupBatch
import com.exactpro.th2.common.message.direction
import com.exactpro.th2.common.message.message
import com.exactpro.th2.common.message.messageType
import com.exactpro.th2.common.message.sequence
import com.exactpro.th2.common.message.sessionAlias
import com.exactpro.th2.common.schema.message.impl.rabbitmq.transport.GroupBatch
import com.exactpro.th2.lwdataprovider.Decoder
import com.exactpro.th2.lwdataprovider.RequestedMessage
import com.exactpro.th2.lwdataprovider.RequestedMessageDetails
import com.exactpro.th2.lwdataprovider.configuration.Configuration
import com.exactpro.th2.lwdataprovider.configuration.CustomConfigurationClass
import com.exactpro.th2.lwdataprovider.db.CradleMessageExtractor
import com.exactpro.th2.lwdataprovider.db.DataMeasurement
import com.exactpro.th2.lwdataprovider.entities.internal.ResponseFormat
import com.exactpro.th2.lwdataprovider.entities.requests.GetMessageRequest
import com.exactpro.th2.lwdataprovider.entities.requests.MessagesGroupRequest
import com.exactpro.th2.lwdataprovider.entities.requests.ProviderMessageStream
import com.exactpro.th2.lwdataprovider.entities.requests.SearchDirection
import com.exactpro.th2.lwdataprovider.entities.requests.SseMessageSearchRequest
import com.exactpro.th2.lwdataprovider.grpc.toCradleDirection
import com.exactpro.th2.lwdataprovider.util.CradleResult
import com.exactpro.th2.lwdataprovider.util.DummyDataMeasurement
import com.exactpro.th2.lwdataprovider.util.GroupBatch
import com.exactpro.th2.lwdataprovider.util.ImmutableListCradleResult
import com.exactpro.th2.lwdataprovider.util.ListCradleResult
import com.exactpro.th2.lwdataprovider.util.createBatches
import com.exactpro.th2.lwdataprovider.util.createCradleStoredMessage
import com.exactpro.th2.lwdataprovider.util.validateMessagesOrder
import com.exactpro.th2.lwdataprovider.workers.CradleRequestId
import org.junit.jupiter.api.Assertions.assertEquals
import org.junit.jupiter.api.Test
import org.junit.jupiter.params.ParameterizedTest
import org.junit.jupiter.params.provider.ValueSource
import org.mockito.kotlin.any
import org.mockito.kotlin.argThat
import org.mockito.kotlin.argumentCaptor
import org.mockito.kotlin.atMost
import org.mockito.kotlin.doReturn
import org.mockito.kotlin.eq
import org.mockito.kotlin.inOrder
import org.mockito.kotlin.mock
import org.mockito.kotlin.never
import org.mockito.kotlin.spy
import org.mockito.kotlin.timeout
import org.mockito.kotlin.times
import org.mockito.kotlin.verify
import org.mockito.kotlin.verifyNoInteractions
import org.mockito.kotlin.whenever
import strikt.api.Assertion
import strikt.api.expectThat
import strikt.assertions.hasSize
import strikt.assertions.isEqualTo
import strikt.assertions.isNotNull
import strikt.assertions.isNull
import strikt.assertions.single
import strikt.assertions.withElementAt
import java.time.Instant
import java.time.temporal.ChronoUnit
import java.util.Queue
import java.util.concurrent.ArrayBlockingQueue
import java.util.concurrent.Executor
import java.util.concurrent.Executors
import java.util.concurrent.TimeUnit

internal class TestSearchMessagesHandler {
    private val executor: Executor = Executor { it.run() }
    private val storage = mock<CradleStorage>()
    private val manager = mock<CradleManager> {
        on { storage } doReturn storage
    }

    private val measurement: DataMeasurement = mock {
        on { start(any()) } doReturn mock { }
    }

    private val decoder = spy(TestDecoder())

    private val searchHandler = createSearchMessagesHandler(decoder, false)

    @ParameterizedTest(name = "sort: {0}")
    @ValueSource(booleans = [true, false])
    fun `excludes alias from group search`(sort: Boolean) {
        var index = 1L
        val start = Instant.now()
        val groupBatch = GroupBatch(
            "test-group",
            messages = buildList {
                repeat(6) {
                    add(createCradleStoredMessage("test-${it % 3}", Direction.FIRST, index++))
                }
            },
        )
        doReturn(
            CradleResult(
                groupBatch
            )
        ).whenever(storage).getGroupedMessageBatches(argThat {
            groupName == "test-group"
        })

        val handler = spy(MessageResponseHandlerTestImpl(measurement, 4))
        searchHandler.loadMessageGroups(
            MessagesGroupRequest(
                groups = setOf("test-group"),
                startTimestamp = start,
                endTimestamp = Instant.now(),
                sort = sort,
                keepOpen = false,
                bookId = BookId("test-book"),
                responseFormats = setOf(ResponseFormat.BASE_64),
                includeStreams = setOf(
                    ProviderMessageStream("test-0", Direction.FIRST),
                ),
            ),
            handler,
            measurement,
        )

        val messages = argumentCaptor<RequestedMessageDetails>()
        inOrder(handler) {
            verify(handler, times(2)).handleNext(messages.capture())
            verify(handler).complete()
        }
        expectThat(messages.allValues).elementsEquals(
            groupBatch.messages.filter { it.sessionAlias == "test-0" && it.direction == Direction.FIRST },
            isParsed = false
        )
        verifyNoInteractions(decoder)
    }

    @ParameterizedTest(name = "sort: {0}")
    @ValueSource(booleans = [true, false])
    fun `excludes alias and direction from group search`(sort: Boolean) {
        var index = 1L
        val start = Instant.now()
        val groupBatch = GroupBatch(
            "test-group",
            messages = buildList {
                repeat(6) {
                    add(
                        createCradleStoredMessage(
                            "test-${it % 3}",
                            if (it % 2 == 0) Direction.FIRST else Direction.SECOND,
                            index++,
                        )
                    )
                }
            },
        )
        doReturn(
            CradleResult(
                groupBatch
            )
        ).whenever(storage).getGroupedMessageBatches(argThat {
            groupName == "test-group"
        })

        val handler = spy(MessageResponseHandlerTestImpl(measurement, 4))
        searchHandler.loadMessageGroups(
            MessagesGroupRequest(
                groups = setOf("test-group"),
                startTimestamp = start,
                endTimestamp = Instant.now(),
                sort = sort,
                keepOpen = false,
                bookId = BookId("test-book"),
                responseFormats = setOf(ResponseFormat.BASE_64),
                includeStreams = setOf(ProviderMessageStream("test-0", Direction.FIRST)),
            ),
            handler,
            measurement,
        )

        val messages = argumentCaptor<RequestedMessageDetails>()
        inOrder(handler) {
            verify(handler, times(1)).handleNext(messages.capture())
            verify(handler).complete()
        }
        expectThat(messages.allValues).elementsEquals(
            groupBatch.messages.filter { it.sessionAlias == "test-0" && it.direction == Direction.FIRST },
            isParsed = false
        )
        verifyNoInteractions(decoder)
    }
    @Test
    fun `stops when limit per request is reached`() {
        val taskExecutor = Executors.newSingleThreadExecutor()
        val storedMessages: MutableList<StoredMessage> = arrayListOf(
            createCradleStoredMessage("test-stream", Direction.FIRST, index = 1),
            createCradleStoredMessage("test-stream", Direction.FIRST, index = 2),
            createCradleStoredMessage("test-stream", Direction.FIRST, index = 3),
            createCradleStoredMessage("test-stream", Direction.FIRST, index = 4),
            createCradleStoredMessage("test-stream", Direction.FIRST, index = 5),
        )
        doReturn(
            ListCradleResult(storedMessages)
        ).whenever(storage).getMessages(argThat {
            sessionAlias == "test-stream" && direction == Direction.FIRST
        })

        val handler = spy(MessageResponseHandlerTestImpl(measurement, 4))
        val future = taskExecutor.submit {
            searchHandler.loadMessages(
                createSearchRequest(listOf(ProviderMessageStream("test-stream", Direction.FIRST)), isRawOnly = false),
                handler,
                measurement,
            )
        }

        verify(decoder, timeout(200).times(1)).sendBatchMessage(any<MessageGroupBatch.Builder>(), any(), any())
        verify(handler, never()).complete()

        expectThat(decoder.protoQueue.size).isEqualTo(3)
        val offset = 3
        repeat(offset) {
            decoder.protoQueue.poll()?.apply {
                protoParsedMessages = listOf(message("Test$it").build())
                responseMessage()
            }
        }
        future.get(100, TimeUnit.MILLISECONDS)

        expectThat(decoder.protoQueue.size).isEqualTo(2)
        decoder.protoQueue.forEachIndexed { index, details ->
            details.protoParsedMessages = listOf(message("Test${index + offset}").build())
            details.responseMessage()
        }

        val messages = argumentCaptor<RequestedMessageDetails>()
        inOrder(handler) {
            verify(handler, times(5)).handleNext(messages.capture())
            verify(handler).complete()
        }

        expectThat(messages.allValues).elementsEquals(storedMessages)
    }

    @Test
    fun `splits messages by batch size`() {
        val storedMessages = arrayListOf(
            createCradleStoredMessage("test-stream", Direction.FIRST, index = 1),
            createCradleStoredMessage("test-stream", Direction.FIRST, index = 2),
            createCradleStoredMessage("test-stream", Direction.FIRST, index = 3),
            createCradleStoredMessage("test-stream", Direction.FIRST, index = 4),
        )
        doReturn(
            ListCradleResult(storedMessages)
        ).whenever(storage).getMessages(argThat {
            sessionAlias == "test-stream" && direction == Direction.FIRST
        })

        val handler = spy(MessageResponseHandlerTestImpl(measurement))
        searchHandler.loadMessages(
            createSearchRequest(listOf(ProviderMessageStream("test-stream", Direction.FIRST)), isRawOnly = false),
            handler,
            measurement,
        )

        verify(decoder, times(2)).sendBatchMessage(any<MessageGroupBatch.Builder>(), any(), any())
        verify(handler, never()).complete()

        expectThat(decoder.protoQueue.size).isEqualTo(4)
        decoder.protoQueue.forEachIndexed { index, details ->
            details.protoParsedMessages = listOf(message("Test$index").build())
            details.responseMessage()
        }

        val messages = argumentCaptor<RequestedMessageDetails>()
        inOrder(handler) {
            verify(handler, times(4)).handleNext(messages.capture())
            verify(handler).complete()
        }
        expectThat(messages.allValues).elementsEquals(storedMessages)
    }

    @Test
    fun `returns raw messages`() {
        val storedMessages = arrayListOf(
            createCradleStoredMessage("test-stream", Direction.FIRST, index = 1),
            createCradleStoredMessage("test-stream", Direction.FIRST, index = 2),
        )
        doReturn(
            ListCradleResult(storedMessages)
        ).whenever(storage).getMessages(argThat {
            sessionAlias == "test-stream" && direction == Direction.FIRST
        })

        val handler = spy(MessageResponseHandlerTestImpl(measurement))
        searchHandler.loadMessages(
            createSearchRequest(listOf(ProviderMessageStream("test-stream", Direction.FIRST)), true),
            handler,
            measurement,
        )
        val messages = argumentCaptor<RequestedMessageDetails>()
        inOrder(handler) {
            verify(handler, times(2)).handleNext(messages.capture())
            verify(handler).complete()
        }
        expectThat(messages.allValues).elementsEquals(storedMessages, isParsed = false)
        verifyNoInteractions(decoder)
    }

    @Test
    fun `returns parsed messages`() {
        val storedMessages = arrayListOf(
            createCradleStoredMessage("test-stream", Direction.FIRST, index = 1),
            createCradleStoredMessage("test-stream", Direction.FIRST, index = 2),
        )
        doReturn(
            ListCradleResult(storedMessages)
        ).whenever(storage).getMessages(argThat {
            sessionAlias == "test-stream" && direction == Direction.FIRST
        })

        val handler = spy(MessageResponseHandlerTestImpl(measurement))
        searchHandler.loadMessages(
            createSearchRequest(listOf(ProviderMessageStream("test-stream", Direction.FIRST)), isRawOnly = false),
            handler,
            measurement,
        )

        verify(handler, never()).complete()

        expectThat(decoder.protoQueue.size).isEqualTo(2)
        decoder.protoQueue.forEachIndexed { index, details ->
            details.protoParsedMessages = listOf(message("Test$index").build())
            details.responseMessage()
        }

        val messages = argumentCaptor<RequestedMessageDetails>()
        inOrder(handler, decoder) {
            verify(handler, times(2)).handleNext(messages.capture())
            verify(decoder).sendBatchMessage(any<MessageGroupBatch.Builder>(), any(), any())
            verify(handler).complete()
        }
        expectThat(messages.allValues).elementsEquals(storedMessages)
    }

    @Test
    fun `returns parsed messages transport mode`() {
        val decoder = spy(TestDecoder())
        val searchHandler = createSearchMessagesHandler(decoder, true)

        val startTimestamp = Instant.now()
        val endTimestamp = startTimestamp.plus(10L, ChronoUnit.MINUTES)
        val messagesCount = 10
        val increase = 5L
        val group = "test"

        val batches = createBatches(10, 1, 0, increase, startTimestamp, endTimestamp)

        whenever(storage.getGroupedMessageBatches(argThat {
            groupName == group
        })).thenReturn(ImmutableListCradleResult(batches))

        val handler = spy(MessageResponseHandlerTestImpl(measurement))
        val request = MessagesGroupRequest(
            groups = setOf("test"),
            startTimestamp,
            endTimestamp,
            sort = true,
            keepOpen = false,
            BookId("test"),
        )
        searchHandler.loadMessageGroups(
            request,
            handler,
            measurement,
        )

        verify(handler, never()).complete()

        assertEquals(messagesCount, decoder.transportQueue.size)
        assertEquals(0, decoder.protoQueue.size)
        decoder.transportQueue.forEachIndexed { index, details ->
            details.protoParsedMessages = listOf(message("Test$index").build())
            details.responseMessage()
        }

        val captor = argumentCaptor<RequestedMessageDetails>()
        verify(handler, atMost(messagesCount)).handleNext(captor.capture())
        verify(handler, never()).writeErrorMessage(any<String>(), any(), any())
        verify(handler, never()).writeErrorMessage(any<Throwable>(), any(), any())
        val messages: List<RequestedMessageDetails> = captor.allValues
        assertEquals(messagesCount, messages.size) {
            val missing: List<StoredMessage> = (batches.asSequence() + batches.asSequence()).flatMap { it.messages }.filter { stored ->
                messages.none {
                    val raw = it.protoRawMessage.value
                    raw.sessionAlias == stored.sessionAlias && raw.sequence == stored.sequence && raw.direction.toCradleDirection() == stored.direction
                }
            }.toList()
            "Missing ${missing.size} message(s): $missing"
        }
        validateMessagesOrder(messages, messagesCount)
    }

    @Test
    fun `returns single parsed message`() {
        val messageId = StoredMessageId(BookId("test"), "test-stream", Direction.FIRST, Instant.now(), 1)
        val message = createCradleStoredMessage("test-stream", Direction.FIRST, index = 1)
        doReturn(
            message
        ).whenever(storage).getMessage(eq(messageId))

        val handler = spy(MessageResponseHandlerTestImpl(measurement))
        searchHandler.loadOneMessage(
            GetMessageRequest(
                messageId,
                onlyRaw = false
            ),
            handler,
            measurement,
        )

        verify(handler, never()).complete()

        expectThat(decoder.protoQueue.size).isEqualTo(1)
        decoder.protoQueue.forEachIndexed { index, details ->
            details.protoParsedMessages = listOf(message("Test$index").build())
            details.responseMessage()
        }

        val messages = argumentCaptor<RequestedMessageDetails>()
        inOrder(handler) {
            verify(handler).handleNext(messages.capture())
            verify(handler).complete()
        }
        expectThat(messages.allValues).single().get { awaitAndGet() }.equalsMessage(message)
    }

    @Test
    fun `returns single raw message`() {
        val messageId = StoredMessageId(BookId("test"),"test-stream", Direction.FIRST, Instant.now(), 1)
        val message = createCradleStoredMessage("test-stream", Direction.FIRST, index = 1)
        doReturn(
            message,
        ).whenever(storage).getMessage(eq(messageId))

        val handler = spy(MessageResponseHandlerTestImpl(measurement))
        searchHandler.loadOneMessage(
            GetMessageRequest(messageId, onlyRaw = true),
            handler,
            measurement,
        )
        val messages = argumentCaptor<RequestedMessageDetails>()
        inOrder(handler) {
            verify(handler, times(1)).handleNext(messages.capture())
            verify(handler).complete()
        }
        expectThat(messages.allValues).single().get { awaitAndGet() }.equalsMessage(message, isParsed = false)
        verifyNoInteractions(decoder)
    }

    @ParameterizedTest
    @ValueSource(booleans = [true, false])
    fun `stops pulling if data out of range exist`(offsetNewData: Boolean) {
        val startTimestamp = Instant.now()
        val firstEndTimestamp = startTimestamp.plus(10L, ChronoUnit.MINUTES)
        val endTimestamp = firstEndTimestamp.plus(10L, ChronoUnit.MINUTES)
        val aliasesCount = 5
        val increase = 5L
        val firstBatchMessagesCount = (firstEndTimestamp.epochSecond - startTimestamp.epochSecond) / increase
        val firstMessagesPerAlias = firstBatchMessagesCount / aliasesCount

        val lastBatchMessagesCount = (endTimestamp.epochSecond - firstEndTimestamp.epochSecond) / increase
        val lastMessagesPerAlias = lastBatchMessagesCount / aliasesCount

        val firstBatches = createBatches(
            firstMessagesPerAlias,
            aliasesCount,
            overlapCount = 0,
            increase,
            startTimestamp,
            firstEndTimestamp,
        )
        val lastBatches = createBatches(
            lastMessagesPerAlias,
            aliasesCount,
            overlapCount = 0,
            increase,
            firstEndTimestamp,
            endTimestamp,
            aliasIndexOffset = if (offsetNewData) aliasesCount else 0
        )
        val outsideBatches = createBatches(
            10,
            1,
            0,
            increase,
            endTimestamp.plusNanos(1),
            endTimestamp.plus(5, ChronoUnit.MINUTES),
        )
        val group = "test"
        val firstRequestMessagesCount = firstBatches.sumOf { it.messageCount }
        val secondRequestMessagesCount = lastBatches.sumOf { it.messageCount }
        val messagesCount = firstRequestMessagesCount + secondRequestMessagesCount

        whenever(storage.getGroupedMessageBatches(argThat {
            groupName == group && from.value == startTimestamp && to.value == endTimestamp
        })).thenReturn(ImmutableListCradleResult(firstBatches))
        whenever(storage.getGroupedMessageBatches(argThat {
            groupName == group && from.value == firstBatches.maxOf { it.lastTimestamp } && to.value == endTimestamp
        })).thenReturn(ImmutableListCradleResult(lastBatches))
        whenever(storage.getGroupedMessageBatches(argThat {
            limit == 1 && groupName == group
        })).thenReturn(ImmutableListCradleResult(outsideBatches))

        val handler = spy(MessageResponseHandlerTestImpl(measurement))
        val request = MessagesGroupRequest(
            groups = setOf("test"),
            startTimestamp,
            endTimestamp,
            sort = true,
            keepOpen = true,
            BookId("test"),
            responseFormats = setOf(ResponseFormat.BASE_64),
        )
        searchHandler.loadMessageGroups(request, handler, measurement)

        val captor = argumentCaptor<RequestedMessageDetails>()
        verify(handler, atMost(messagesCount)).handleNext(captor.capture())
        verify(handler, never()).writeErrorMessage(any<String>(), any(), any())
        verify(handler, never()).writeErrorMessage(any<Throwable>(), any(), any())
        val messages: List<RequestedMessageDetails> = captor.allValues
        assertEquals(messagesCount, messages.size) {
            val missing: List<StoredMessage> = (firstBatches.asSequence() + lastBatches.asSequence()).flatMap { it.messages }.filter { stored ->
                messages.none {
                    val raw = it.protoRawMessage.value
                    raw.sessionAlias == stored.sessionAlias && raw.sequence == stored.sequence && raw.direction.toCradleDirection() == stored.direction
                }
            }.toList()
            "Missing ${missing.size} message(s): $missing"
        }
        validateMessagesOrder(messages, messagesCount)
    }

<<<<<<< HEAD
    private fun createSearchMessagesHandler(
        decoder: Decoder,
        useTransportMode: Boolean
    ) = SearchMessagesHandler(
        CradleMessageExtractor(10, manager, DummyDataMeasurement),
        decoder,
        executor,
        Configuration(
            CustomConfigurationClass(
                batchSize = 3,
                useTransportMode = useTransportMode,
            )
        )
    )
=======
    @Test
    fun `different groups does not appear in the same batch`() {
        val timestamp = Instant.now()
        val endTimestamp = timestamp.plus(1, ChronoUnit.DAYS)
        val firstGroupBatch = createBatches(
            messagesPerBatch = 1,
            batchesCount = 1,
            overlapCount = 0,
            increase = 10,
            startTimestamp = timestamp,
            end = endTimestamp,
            group = "first",
        )
        val secondGroupBatch = createBatches(
            messagesPerBatch = 1,
            batchesCount = 1,
            overlapCount = 0,
            increase = 10,
            startTimestamp = timestamp,
            end = endTimestamp,
            group = "second",
        )

        whenever(storage.getGroupedMessageBatches(argThat {
            groupName == "first"
        })) doReturn ImmutableListCradleResult(firstGroupBatch)

        whenever(storage.getGroupedMessageBatches(argThat {
            groupName == "second"
        })) doReturn ImmutableListCradleResult(secondGroupBatch)

        val request = MessagesGroupRequest(
            groups = setOf("first", "second"),
            startTimestamp = timestamp,
            endTimestamp = endTimestamp,
            sort = false,
            rawOnly = false,
            keepOpen = false,
            bookId = BookId("test"),
        )
        val handler = spy(MessageResponseHandlerTestImpl(measurement))
        searchHandler.loadMessageGroups(request, handler, measurement)

        inOrder(decoder) {
            verify(decoder, times(1)).sendBatchMessage(any(), any(), eq("first"))
            verify(decoder, times(1)).sendBatchMessage(any(), any(), eq("second"))
        }
        expectThat(decoder.queue)
            .hasSize(2)
            .withElementAt(0) {
                get { group } isEqualTo "first"
            }.withElementAt(1) {
                get { group } isEqualTo "second"
            }
    }
>>>>>>> aaa4c3a4

    private fun Assertion.Builder<List<RequestedMessageDetails>>.elementsEquals(expected: List<StoredMessage>, isParsed: Boolean = true) {
        expected.forEachIndexed { index, storedMessage ->
            withElementAt(index) {
                get { awaitAndGet() }.equalsMessage(storedMessage, isParsed, index)
            }
        }
    }

    private fun Assertion.Builder<RequestedMessage>.equalsMessage(
        storedMessage: StoredMessage,
        isParsed: Boolean = true,
        index: Int = 0,
    ) {
        get { requestId } isEqualTo CradleRequestId(storedMessage.id)
        get { protoMessage }.apply {
            if (isParsed) {
                isNotNull().single()
                    .get { messageType } isEqualTo "Test$index"
            } else {
                isNull()
            }
        }
    }

    private fun createSearchRequest(streams: List<ProviderMessageStream>, isRawOnly: Boolean): SseMessageSearchRequest = SseMessageSearchRequest(
        startTimestamp = Instant.now(),
        endTimestamp = Instant.now(),
        stream = streams,
        searchDirection = SearchDirection.next,
        resultCountLimit = null,
        keepOpen = false,
        responseFormats = if (isRawOnly) setOf(ResponseFormat.BASE_64) else null,
        resumeFromIdsList = null,
        bookId = BookId("test"),
    )
}

private open class TestDecoder(
    capacity: Int = 10
) : Decoder {
    val protoQueue: Queue<RequestedMessageDetails> = ArrayBlockingQueue(capacity)
    val transportQueue: Queue<RequestedMessageDetails> = ArrayBlockingQueue(capacity)
    override fun sendBatchMessage(batchBuilder: MessageGroupBatch.Builder, requests: Collection<RequestedMessageDetails>, session: String) {
        protoQueue.addAll(requests)
    }

    override fun sendBatchMessage(batchBuilder: GroupBatch, requests: Collection<RequestedMessageDetails>, session: String) {
        transportQueue.addAll(requests)
    }

    //FIXME: implement for transport
}

private open class MessageResponseHandlerTestImpl(
    measurement: DataMeasurement,
    maxQueue: Int = 0,
) : MessageResponseHandler(measurement, maxQueue) {
    override fun handleNextInternal(data: RequestedMessageDetails) {
    }

    override fun complete() {
    }

    override fun writeErrorMessage(text: String, id: String?, batchId: String?) {
    }

    override fun writeErrorMessage(error: Throwable, id: String?, batchId: String?) {
    }
}<|MERGE_RESOLUTION|>--- conflicted
+++ resolved
@@ -207,6 +207,7 @@
         )
         verifyNoInteractions(decoder)
     }
+
     @Test
     fun `stops when limit per request is reached`() {
         val taskExecutor = Executors.newSingleThreadExecutor()
@@ -408,12 +409,13 @@
         verify(handler, never()).writeErrorMessage(any<Throwable>(), any(), any())
         val messages: List<RequestedMessageDetails> = captor.allValues
         assertEquals(messagesCount, messages.size) {
-            val missing: List<StoredMessage> = (batches.asSequence() + batches.asSequence()).flatMap { it.messages }.filter { stored ->
-                messages.none {
-                    val raw = it.protoRawMessage.value
-                    raw.sessionAlias == stored.sessionAlias && raw.sequence == stored.sequence && raw.direction.toCradleDirection() == stored.direction
-                }
-            }.toList()
+            val missing: List<StoredMessage> =
+                (batches.asSequence() + batches.asSequence()).flatMap { it.messages }.filter { stored ->
+                    messages.none {
+                        val raw = it.protoRawMessage.value
+                        raw.sessionAlias == stored.sessionAlias && raw.sequence == stored.sequence && raw.direction.toCradleDirection() == stored.direction
+                    }
+                }.toList()
             "Missing ${missing.size} message(s): $missing"
         }
         validateMessagesOrder(messages, messagesCount)
@@ -455,7 +457,7 @@
 
     @Test
     fun `returns single raw message`() {
-        val messageId = StoredMessageId(BookId("test"),"test-stream", Direction.FIRST, Instant.now(), 1)
+        val messageId = StoredMessageId(BookId("test"), "test-stream", Direction.FIRST, Instant.now(), 1)
         val message = createCradleStoredMessage("test-stream", Direction.FIRST, index = 1)
         doReturn(
             message,
@@ -548,18 +550,18 @@
         verify(handler, never()).writeErrorMessage(any<Throwable>(), any(), any())
         val messages: List<RequestedMessageDetails> = captor.allValues
         assertEquals(messagesCount, messages.size) {
-            val missing: List<StoredMessage> = (firstBatches.asSequence() + lastBatches.asSequence()).flatMap { it.messages }.filter { stored ->
-                messages.none {
-                    val raw = it.protoRawMessage.value
-                    raw.sessionAlias == stored.sessionAlias && raw.sequence == stored.sequence && raw.direction.toCradleDirection() == stored.direction
-                }
-            }.toList()
+            val missing: List<StoredMessage> =
+                (firstBatches.asSequence() + lastBatches.asSequence()).flatMap { it.messages }.filter { stored ->
+                    messages.none {
+                        val raw = it.protoRawMessage.value
+                        raw.sessionAlias == stored.sessionAlias && raw.sequence == stored.sequence && raw.direction.toCradleDirection() == stored.direction
+                    }
+                }.toList()
             "Missing ${missing.size} message(s): $missing"
         }
         validateMessagesOrder(messages, messagesCount)
     }
 
-<<<<<<< HEAD
     private fun createSearchMessagesHandler(
         decoder: Decoder,
         useTransportMode: Boolean
@@ -574,7 +576,7 @@
             )
         )
     )
-=======
+
     @Test
     fun `different groups does not appear in the same batch`() {
         val timestamp = Instant.now()
@@ -611,7 +613,7 @@
             startTimestamp = timestamp,
             endTimestamp = endTimestamp,
             sort = false,
-            rawOnly = false,
+            responseFormats = setOf(ResponseFormat.JSON_PARSED, ResponseFormat.BASE_64),
             keepOpen = false,
             bookId = BookId("test"),
         )
@@ -619,20 +621,22 @@
         searchHandler.loadMessageGroups(request, handler, measurement)
 
         inOrder(decoder) {
-            verify(decoder, times(1)).sendBatchMessage(any(), any(), eq("first"))
-            verify(decoder, times(1)).sendBatchMessage(any(), any(), eq("second"))
-        }
-        expectThat(decoder.queue)
+            verify(decoder, times(1)).sendBatchMessage(any<MessageGroupBatch.Builder>(), any(), eq("first"))
+            verify(decoder, times(1)).sendBatchMessage(any<MessageGroupBatch.Builder>(), any(), eq("second"))
+        }
+        expectThat(decoder.protoQueue)
             .hasSize(2)
             .withElementAt(0) {
-                get { group } isEqualTo "first"
+                get { sessionGroup } isEqualTo "first"
             }.withElementAt(1) {
-                get { group } isEqualTo "second"
+                get { sessionGroup } isEqualTo "second"
             }
     }
->>>>>>> aaa4c3a4
-
-    private fun Assertion.Builder<List<RequestedMessageDetails>>.elementsEquals(expected: List<StoredMessage>, isParsed: Boolean = true) {
+
+    private fun Assertion.Builder<List<RequestedMessageDetails>>.elementsEquals(
+        expected: List<StoredMessage>,
+        isParsed: Boolean = true
+    ) {
         expected.forEachIndexed { index, storedMessage ->
             withElementAt(index) {
                 get { awaitAndGet() }.equalsMessage(storedMessage, isParsed, index)
@@ -656,17 +660,18 @@
         }
     }
 
-    private fun createSearchRequest(streams: List<ProviderMessageStream>, isRawOnly: Boolean): SseMessageSearchRequest = SseMessageSearchRequest(
-        startTimestamp = Instant.now(),
-        endTimestamp = Instant.now(),
-        stream = streams,
-        searchDirection = SearchDirection.next,
-        resultCountLimit = null,
-        keepOpen = false,
-        responseFormats = if (isRawOnly) setOf(ResponseFormat.BASE_64) else null,
-        resumeFromIdsList = null,
-        bookId = BookId("test"),
-    )
+    private fun createSearchRequest(streams: List<ProviderMessageStream>, isRawOnly: Boolean): SseMessageSearchRequest =
+        SseMessageSearchRequest(
+            startTimestamp = Instant.now(),
+            endTimestamp = Instant.now(),
+            stream = streams,
+            searchDirection = SearchDirection.next,
+            resultCountLimit = null,
+            keepOpen = false,
+            responseFormats = if (isRawOnly) setOf(ResponseFormat.BASE_64) else null,
+            resumeFromIdsList = null,
+            bookId = BookId("test"),
+        )
 }
 
 private open class TestDecoder(
@@ -674,11 +679,19 @@
 ) : Decoder {
     val protoQueue: Queue<RequestedMessageDetails> = ArrayBlockingQueue(capacity)
     val transportQueue: Queue<RequestedMessageDetails> = ArrayBlockingQueue(capacity)
-    override fun sendBatchMessage(batchBuilder: MessageGroupBatch.Builder, requests: Collection<RequestedMessageDetails>, session: String) {
+    override fun sendBatchMessage(
+        batchBuilder: MessageGroupBatch.Builder,
+        requests: Collection<RequestedMessageDetails>,
+        session: String
+    ) {
         protoQueue.addAll(requests)
     }
 
-    override fun sendBatchMessage(batchBuilder: GroupBatch, requests: Collection<RequestedMessageDetails>, session: String) {
+    override fun sendBatchMessage(
+        batchBuilder: GroupBatch.Builder,
+        requests: Collection<RequestedMessageDetails>,
+        session: String
+    ) {
         transportQueue.addAll(requests)
     }
 
